import type { NextConfig } from 'next'

const nextConfig: NextConfig = {
<<<<<<< HEAD
  // S3 정적 호스팅을 위한 설정 - 개발 환경에서는 비활성화
  ...(process.env.NODE_ENV === 'production' && {
    output: 'export', // 정적 파일로 빌드 (프로덕션만)
  }),
  trailingSlash: true, // S3용 URL 형식
=======
  // S3 정적 호스팅을 위한 설정 - 프로덕션 빌드시에만 적용
  output: process.env.NODE_ENV === 'production' ? 'export' : undefined,
  trailingSlash: process.env.NODE_ENV === 'production' ? true : false,
>>>>>>> f2b9fc89

  // ES Module 패키지 transpile 설정
  transpilePackages: ['motiontext-renderer'],

  // 이미지 최적화 비활성화 (정적 export용)
  images: {
    unoptimized: true, // S3에서는 이미지 최적화 불가
    remotePatterns: [
      {
        protocol: 'https',
        hostname: 'localhost',
      },
      // CloudFront 도메인 추가
      {
        protocol: 'https',
        hostname: '*.cloudfront.net',
      },
    ],
  },

  // 환경변수 설정
  env: {
    // 개발 환경에서는 YouTube 업로드를 위해 STATIC_EXPORT를 false로 설정
    STATIC_EXPORT: process.env.NODE_ENV === 'production' ? 'true' : 'false',
  },

  // rewrites, headers는 정적 export에서 작동 안함 - CloudFront가 처리
  // // CORS 및 API 설정 (백엔드와 통신용)
  // async rewrites() {
  //   return [
  //     {
  //       source: '/api/backend/:path*',
  //       destination: `${process.env.BACKEND_URL || 'http://localhost:8000'}/:path*`,
  //     },
  //   ]
  // },

  // // 보안 헤더 설정
  // async headers() {
  //   return [
  //     {
  //       source: '/(.*)',
  //       headers: [
  //         {
  //           key: 'X-Frame-Options',
  //           value: 'DENY',
  //         },
  //         {
  //           key: 'X-Content-Type-Options',
  //           value: 'nosniff',
  //         },
  //         {
  //           key: 'Referrer-Policy',
  //           value: 'origin-when-cross-origin',
  //         },
  //       ],
  //     },
  //   ]
  // },

  // 웹팩 설정 최적화
  webpack: (config, { isServer, dev }) => {
    // 프로덕션 빌드 최적화
    if (!dev && isServer) {
      config.externals.push({
        'utf-8-validate': 'commonjs utf-8-validate',
        bufferutil: 'commonjs bufferutil',
      })
    }

    return config
  },
}

export default nextConfig<|MERGE_RESOLUTION|>--- conflicted
+++ resolved
@@ -1,17 +1,12 @@
 import type { NextConfig } from 'next'
 
 const nextConfig: NextConfig = {
-<<<<<<< HEAD
   // S3 정적 호스팅을 위한 설정 - 개발 환경에서는 비활성화
   ...(process.env.NODE_ENV === 'production' && {
     output: 'export', // 정적 파일로 빌드 (프로덕션만)
   }),
   trailingSlash: true, // S3용 URL 형식
-=======
-  // S3 정적 호스팅을 위한 설정 - 프로덕션 빌드시에만 적용
-  output: process.env.NODE_ENV === 'production' ? 'export' : undefined,
-  trailingSlash: process.env.NODE_ENV === 'production' ? true : false,
->>>>>>> f2b9fc89
+
 
   // ES Module 패키지 transpile 설정
   transpilePackages: ['motiontext-renderer'],
