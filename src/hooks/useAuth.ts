import { useAuthStore } from '@/lib/store/authStore'
import { AuthAPI } from '@/lib/api/auth'
import { useEffect } from 'react'

/**
 * 인증 관련 기능을 제공하는 커스텀 훅
 */
export const useAuth = () => {
  const store = useAuthStore()

  // 앱 시작 시 인증 상태 복원 (토큰 또는 쿠키 기반)
  useEffect(() => {
<<<<<<< HEAD
    if (!store.hasAuthChecked && !store.isLoading) {
      // 아직 인증 상태를 확인하지 않았다면 최초 1회만 시도
      console.log('🔍 useAuth: Attempting to restore auth state')
      store.getCurrentUser()
    }
  }, [store.hasAuthChecked, store.isLoading, store.getCurrentUser])
=======
    if (!store.user && !store.isLoading) {
      // 사용자 정보가 없고 로딩 중이 아니면 항상 인증 시도
      // 쿠키가 있으면 자동 로그인, 없으면 실패 처리
      console.log('🔍 useAuth: Attempting to restore auth state')

      store.getCurrentUser()
    }
  }, [store.user, store.isLoading, store.isAuthenticated, store.getCurrentUser, store])
>>>>>>> 3ff59b34

  return {
    // 상태
    user: store.user,
    token: store.token,
    isLoading: store.isLoading,
    error: store.error,
    isAuthenticated: store.isAuthenticated,
    hasAuthChecked: store.hasAuthChecked,

    // 액션
    signup: store.signup,
    login: store.login,
    logout: store.logout,
    clearError: store.clearError,
    getCurrentUser: store.getCurrentUser,
    getGoogleLoginUrl: () => AuthAPI.getGoogleLoginUrl(),
  }
}

/**
 * 로그인이 필요한 페이지에서 사용하는 훅
 * 로그인되지 않은 경우 리다이렉트 로직을 포함할 수 있음
 */
export const useRequireAuth = () => {
  const auth = useAuth()

  return {
    ...auth,
    // 추후 리다이렉트 로직 추가 가능
    requireAuth: () => {
      if (!auth.isAuthenticated) {
        // 로그인 페이지로 리다이렉트 또는 모달 열기
        console.warn('로그인이 필요합니다.')
      }
    },
  }
}<|MERGE_RESOLUTION|>--- conflicted
+++ resolved
@@ -1,5 +1,5 @@
+import { AuthAPI } from '@/lib/api/auth'
 import { useAuthStore } from '@/lib/store/authStore'
-import { AuthAPI } from '@/lib/api/auth'
 import { useEffect } from 'react'
 
 /**
@@ -10,14 +10,6 @@
 
   // 앱 시작 시 인증 상태 복원 (토큰 또는 쿠키 기반)
   useEffect(() => {
-<<<<<<< HEAD
-    if (!store.hasAuthChecked && !store.isLoading) {
-      // 아직 인증 상태를 확인하지 않았다면 최초 1회만 시도
-      console.log('🔍 useAuth: Attempting to restore auth state')
-      store.getCurrentUser()
-    }
-  }, [store.hasAuthChecked, store.isLoading, store.getCurrentUser])
-=======
     if (!store.user && !store.isLoading) {
       // 사용자 정보가 없고 로딩 중이 아니면 항상 인증 시도
       // 쿠키가 있으면 자동 로그인, 없으면 실패 처리
@@ -25,8 +17,13 @@
 
       store.getCurrentUser()
     }
-  }, [store.user, store.isLoading, store.isAuthenticated, store.getCurrentUser, store])
->>>>>>> 3ff59b34
+  }, [
+    store.user,
+    store.isLoading,
+    store.isAuthenticated,
+    store.getCurrentUser,
+    store,
+  ])
 
   return {
     // 상태
