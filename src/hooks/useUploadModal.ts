'use client'

import { useState, useCallback, useRef } from 'react'
import { useRouter } from 'next/navigation'
import { uploadService } from '@/services/api/uploadService'
import { useEditorStore } from '@/app/(route)/editor/store'
import {
  UploadFormData,
  UploadStep,
  ProcessingStatus,
  ProcessingResult,
  SegmentData,
} from '@/services/api/types/upload.types'
import { ClipItem, Word } from '@/app/(route)/editor/types'
import { ProjectData } from '@/app/(route)/editor/types/project'
import { projectStorage } from '@/utils/storage/projectStorage'
import { log } from '@/utils/logger'
import API_CONFIG from '@/config/api.config'

export interface UploadModalState {
  isOpen: boolean
  step: UploadStep
  uploadProgress: number
  processingProgress: number
  currentStage?: string
  estimatedTimeRemaining?: number
  fileName?: string
  videoUrl?: string // S3 업로드된 비디오 URL 저장
  error?: string
}

export const useUploadModal = () => {
  const router = useRouter()
  const { setMediaInfo, setClips, clearMedia, setCurrentProject } =
    useEditorStore()

  const [state, setState] = useState<UploadModalState>({
    isOpen: false,
    step: 'select',
    uploadProgress: 0,
    processingProgress: 0,
  })

  const [currentJobId, setCurrentJobId] = useState<string>()
  const stopPollingRef = useRef<(() => void) | null>(null)

  // 상태 업데이트 헬퍼
  const updateState = useCallback((updates: Partial<UploadModalState>) => {
    setState((prev) => ({ ...prev, ...updates }))
  }, [])

  // 모달 열기
  const openModal = useCallback(() => {
    updateState({ isOpen: true, step: 'select' })
  }, [updateState])

  // 모달 닫기
  const closeModal = useCallback(() => {
    // 진행 중인 폴링 중단
    if (stopPollingRef.current) {
      stopPollingRef.current()
      stopPollingRef.current = null
    }

    updateState({
      isOpen: false,
      step: 'select',
      uploadProgress: 0,
      processingProgress: 0,
      currentStage: undefined,
      estimatedTimeRemaining: undefined,
      fileName: undefined,
      error: undefined,
    })
    setCurrentJobId(undefined)
  }, [updateState])

  // 파일 선택 처리
  const handleFileSelect = useCallback(
    (files: File[]) => {
      if (files.length > 0) {
        updateState({ fileName: files[0].name })
      }
    },
    [updateState]
  )

  // 메인 업로드 및 처리 플로우
  const handleStartTranscription = useCallback(
    async (data: UploadFormData) => {
      try {
        log('useUploadModal', '🚀 Starting upload and transcription process')

        // 기존 데이터 초기화
        clearMedia() // 이전 영상 정보 제거
        setClips([]) // 이전 클립 제거

        // localStorage에서 이전 프로젝트 완전 제거
        projectStorage.clearCurrentProject()

        // sessionStorage 초기화 (이전 프로젝트 정보 제거)
        sessionStorage.removeItem('currentProjectId')
        sessionStorage.removeItem('currentMediaId')
        sessionStorage.removeItem('lastUploadProjectId')

        // 🔥 핵심 변경: 즉시 로컬 Blob URL 생성하여 비디오 플레이어에서 사용
        const blobUrl = URL.createObjectURL(data.file)
        log(
          'useUploadModal',
          `🎬 Created local Blob URL for immediate playback: ${blobUrl}`
        )
        console.log('[VIDEO DEBUG] File info:', {
          name: data.file.name,
          type: data.file.type,
          size: data.file.size,
          blobUrl: blobUrl,
        })

        // 즉시 비디오 플레이어 업데이트 - 업로드 전에 바로 재생 가능!
        setMediaInfo({
          videoUrl: blobUrl, // S3 대신 로컬 Blob URL 사용
          videoName: data.file.name,
          videoType: data.file.type,
          videoDuration: 0, // Duration은 비디오 로드 후 자동 설정
        })
        console.log('[VIDEO DEBUG] Media info set:', {
          videoUrl: blobUrl,
          videoName: data.file.name,
          videoType: data.file.type,
        })

        // State에도 Blob URL 저장 (S3 업로드 중에도 계속 사용)
        updateState({
          step: 'uploading',
          uploadProgress: 0,
          error: undefined,
          videoUrl: blobUrl, // 로컬 Blob URL 저장
          fileName: data.file.name,
        })

        // 백업용으로 sessionStorage에도 저장
        sessionStorage.setItem('currentVideoUrl', blobUrl)
        console.log('[VIDEO DEBUG] Saved videoUrl to sessionStorage:', blobUrl)

        // DEBUG MODE: 서버 업로드/처리 플로우를 생략하고 로컬 friends_result.json 사용
        if (API_CONFIG.DEBUG_MODE) {
          log(
            'useUploadModal',
            '🐞 DEBUG_MODE enabled: using local friends_result.json'
          )
          // 간단한 진행률 시뮬레이션 + 상태 업데이트
          updateState({ step: 'processing', processingProgress: 0 })

          try {
            // 약간의 딜레이로 진행률 업데이트
            await new Promise((r) => setTimeout(r, 300))
            updateState({
              processingProgress: 25,
              currentStage: 'Mock: 초기화',
            })
            await new Promise((r) => setTimeout(r, 400))
            updateState({
              processingProgress: 50,
              currentStage: 'Mock: 음성 세그먼트 추출',
            })
            await new Promise((r) => setTimeout(r, 500))
            updateState({
              processingProgress: 75,
              currentStage: 'Mock: 자막 생성',
            })

            // friends_result.json 로드
            const res = await fetch(API_CONFIG.MOCK_TRANSCRIPTION_PATH)
            if (!res.ok) {
              throw new Error(
                `Failed to fetch mock file: ${res.status} ${res.statusText}`
              )
            }
            const json = await res.json()

            // friends_result.json -> SegmentData[] 매핑
            interface MockSegment {
              id?: number
              start_time?: number
              start?: number
              end_time?: number
              end?: number
              text?: string
              speaker_id?: string
              speaker?: string | { speaker_id: string }
              confidence?: number
              words?: MockWord[]
            }

            interface MockWord {
              word?: string
              start_time?: number
              start?: number
              end_time?: number
              end?: number
              confidence?: number
            }

            const segments = (json.segments || []).map(
<<<<<<< HEAD
              (seg: Record<string, unknown>, idx: number) => {
                const words = ((seg.words as unknown[]) || []).map((w) => {
                  const wordObj = w as Record<string, unknown>
                  return {
                    word: String(wordObj.word ?? ''),
                    start: Number(wordObj.start_time ?? wordObj.start ?? 0),
                    end: Number(wordObj.end_time ?? wordObj.end ?? 0),
                    confidence: Number(wordObj.confidence ?? 0.9),
                  }
                })
=======
              (seg: MockSegment, idx: number) => {
                const words = (seg.words || []).map((w: MockWord) => ({
                  word: String(w.word ?? ''),
                  start: Number(w.start_time ?? w.start ?? 0),
                  end: Number(w.end_time ?? w.end ?? 0),
                  confidence: Number(w.confidence ?? 0.9),
                }))
>>>>>>> a754601c

                return {
                  id: seg.id ?? idx,
                  start: Number(seg.start_time ?? seg.start ?? 0),
                  end: Number(seg.end_time ?? seg.end ?? 0),
                  text: String(seg.text ?? ''),
                  speaker:
                    seg.speaker_id != null
                      ? String(seg.speaker_id)
                      : seg.speaker && typeof seg.speaker === 'object'
                        ? seg.speaker
                        : String(seg.speaker ?? 'Unknown'),
                  confidence: Number(seg.confidence ?? 0.9),
                  words,
                } as SegmentData
              }
            ) as SegmentData[]

            // ProcessingResult 형태로 포장해서 기존 완료 핸들러 재사용
            const mockResult: ProcessingResult = {
              job_id: 'debug_job_local',
              status: 'completed',
              result: {
                segments,
                metadata: {
                  duration: Number(json?.metadata?.duration ?? 0),
                  language: String(json?.metadata?.language ?? 'en'),
                  model: String(json?.metadata?.unified_model ?? 'mock'),
                  processing_time: Number(json?.metadata?.processing_time ?? 0),
                },
              },
            }

            updateState({ processingProgress: 100, currentStage: '완료' })
            handleProcessingComplete(mockResult)
            return // ⛔️ 실제 업로드/ML 처리로 진행하지 않음
          } catch (e) {
            log('useUploadModal', `💥 DEBUG mock flow failed: ${e}`)
            updateState({
              step: 'failed',
              error:
                e instanceof Error
                  ? e.message
                  : 'Mock 데이터 로드 중 오류가 발생했습니다.',
            })
            return
          }
        }

        // 1. Presigned URL 요청 (백그라운드 처리)
        log('useUploadModal', '📝 Requesting presigned URL')
        const presignedResponse = await uploadService.getPresignedUrl(
          data.file.name,
          data.file.type
        )

        if (!presignedResponse.success || !presignedResponse.data) {
          throw new Error(
            presignedResponse.error?.message || 'Presigned URL 요청 실패'
          )
        }

        const { presigned_url, file_key } = presignedResponse.data

        // 2. S3 업로드 (진행률 추적) - 백그라운드로 진행
        log('useUploadModal', '⬆️ Starting S3 upload')
        const uploadResponse = await uploadService.uploadToS3(
          data.file,
          presigned_url,
          (progress) => updateState({ uploadProgress: progress })
        )

        if (!uploadResponse.success || !uploadResponse.data) {
          throw new Error(uploadResponse.error?.message || 'S3 업로드 실패')
        }

        const s3Url = uploadResponse.data
        log('useUploadModal', `✅ S3 upload completed: ${s3Url}`)

        // S3 URL은 서버 처리용으로 별도 저장 (하지만 플레이어는 계속 Blob URL 사용)
        // state의 videoUrl은 이미 blobUrl로 설정되어 있으므로 유지
        log(
          'useUploadModal',
          `💾 S3 URL saved for server processing: ${s3Url}, but keeping Blob URL for playback`
        )

        // 4. ML 처리 요청
        updateState({ step: 'processing', processingProgress: 0 })
        log('useUploadModal', '🤖 Requesting ML processing')

        const mlResponse = await uploadService.requestMLProcessing(file_key, data.language)

        if (!mlResponse.success || !mlResponse.data) {
          throw new Error(mlResponse.error?.message || 'ML 처리 요청 실패')
        }

        const { job_id, estimated_time } = mlResponse.data
        setCurrentJobId(job_id)
        updateState({ estimatedTimeRemaining: estimated_time || 180 })

        log('useUploadModal', `🔄 Starting polling for job: ${job_id}`)
        console.log('[useUploadModal] About to start polling for job:', job_id)

        // 5. 상태 폴링 시작
        const stopPolling = uploadService.startPolling(
          job_id,
          (status: ProcessingStatus) => {
            log(
              'useUploadModal',
              `📊 Status update: ${status.status} (${status.progress}%)`
            )
            updateState({
              processingProgress: status.progress,
              currentStage: status.current_stage,
              estimatedTimeRemaining: status.estimated_time_remaining,
            })
          },
          (result: ProcessingResult) => {
            log('useUploadModal', '🎉 Processing completed successfully')
            handleProcessingComplete(result)
          },
          (error) => {
            const errorMessage =
              error?.message || error?.error || 'Unknown error'
            log('useUploadModal', `❌ Processing failed: ${errorMessage}`)

            // 422 에러이고 이미 처리 완료된 경우 무시하고 완료 처리
            if (
              error?.error === 'RESULT_FETCH_ERROR' &&
              state.processingProgress === 100
            ) {
              log(
                'useUploadModal',
                '⚠️ Ignoring 422 error after completion - proceeding to editor'
              )
              updateState({ step: 'completed' })
              setTimeout(() => {
                goToEditor()
              }, 1000)
              return
            }

            updateState({
              step: 'failed',
              error: errorMessage,
            })
          }
        )

        console.log(
          '[useUploadModal] Polling started, stopPolling function:',
          stopPolling
        )
        stopPollingRef.current = stopPolling
      } catch (error) {
        log('useUploadModal', `💥 Upload process failed: ${error}`)
        updateState({
          step: 'failed',
          error:
            error instanceof Error
              ? error.message
              : '업로드 중 오류가 발생했습니다.',
        })
      }
    },
    // eslint-disable-next-line react-hooks/exhaustive-deps
    [updateState, setMediaInfo, clearMedia, setClips, state]
  )

  // 처리 완료 핸들러
  const handleProcessingComplete = useCallback(
    (result: ProcessingResult) => {
      try {
        log('useUploadModal', '🔄 Converting segments to clips')

        // 🔥 중요: videoUrl 안정적 해결
        const resolvedVideoUrl =
          state.videoUrl ||
          useEditorStore.getState().videoUrl ||
          sessionStorage.getItem('currentVideoUrl') ||
          undefined

        console.log(
          '[VIDEO DEBUG] handleProcessingComplete - state.videoUrl:',
          state.videoUrl
        )
        console.log(
          '[VIDEO DEBUG] handleProcessingComplete - store.videoUrl:',
          useEditorStore.getState().videoUrl
        )
        console.log(
          '[VIDEO DEBUG] handleProcessingComplete - sessionStorage.videoUrl:',
          sessionStorage.getItem('currentVideoUrl')
        )
        console.log(
          '[VIDEO DEBUG] handleProcessingComplete - resolved.videoUrl:',
          resolvedVideoUrl
        )
        console.log(
          '[VIDEO DEBUG] handleProcessingComplete - state.fileName:',
          state.fileName
        )

        // 새 프로젝트 생성 (이전 프로젝트 대체)
        const projectId = `project-${Date.now()}`
        const projectName = state.fileName
          ? state.fileName.replace(/\.[^/.]+$/, '') // 확장자 제거
          : '새 프로젝트'

        // 결과가 없거나 세그먼트가 없으면 빈 클립으로 처리
        if (
          !result ||
          !result.result?.segments ||
          result.result.segments.length === 0
        ) {
          log(
            'useUploadModal',
            '⚠️ No segments found, creating empty clips list'
          )
          setClips([])

          // 메타데이터는 기본값으로 설정 (중요: videoUrl은 유지!)
          setMediaInfo({
            videoDuration: result?.result?.metadata?.duration || 0,
            videoUrl: resolvedVideoUrl, // ✅ 안정적으로 해결된 URL 사용!
            videoName: state.fileName,
            videoType: 'video/mp4',
          })

          // 빈 프로젝트도 생성 및 저장 (중요: videoUrl 포함!)
          const emptyProject: ProjectData = {
            id: projectId,
            name: projectName,
            clips: [],
            settings: {
              autoSaveEnabled: true,
              autoSaveInterval: 30,
              defaultSpeaker: '화자1',
              exportFormat: 'srt',
            },
            createdAt: new Date(),
            updatedAt: new Date(),
            videoDuration: result?.result?.metadata?.duration || 0,
            videoUrl: resolvedVideoUrl, // ✅ 안정적으로 해결된 URL 저장!
            videoName: state.fileName,
          }

          setCurrentProject(emptyProject)

          // sessionStorage 업데이트 (새로고침 시 이 프로젝트를 로드하도록)
          sessionStorage.setItem('currentProjectId', projectId)
          sessionStorage.setItem('lastUploadProjectId', projectId)

          log('useUploadModal', `💾 Created empty project: ${projectId}`)

          // 조기 완료 처리 제거 - 실제 처리가 완료될 때까지 기다림
          // updateState({ step: 'completed' })
          // 조기 에디터 이동 제거 - 폴링이 완료될 때까지 기다림
          // setTimeout(() => {
          //   goToEditor()
          // }, 1000)
          // return 제거 - 아래 정상 처리로 진행
        }

        // 정상적인 결과 처리
        // 세그먼트를 클립으로 변환
        const clips = convertSegmentsToClips(result.result.segments)

        // duration 계산 (metadata에 없으면 segments에서 계산)
        let videoDuration = result.result.metadata?.duration
        if (!videoDuration && result.result.segments?.length > 0) {
          // segments의 마지막 end 시간을 duration으로 사용
          const lastSegment =
            result.result.segments[result.result.segments.length - 1]
          videoDuration = lastSegment.end || 0

          // 모든 세그먼트의 타이밍이 0이면 세그먼트 개수 기반으로 추정
          if (videoDuration === 0) {
            videoDuration = result.result.segments.length * 1.0 // 각 세그먼트당 1초
            log(
              'useUploadModal',
              `⚠️ All timings are 0, estimated duration: ${videoDuration}s based on ${result.result.segments.length} segments`
            )
          } else {
            log(
              'useUploadModal',
              `⚠️ Using last segment end as duration: ${videoDuration}`
            )
          }
        }

        // 메타데이터 업데이트 (Blob URL 유지!)
        setMediaInfo({
          videoDuration: videoDuration || 0,

          videoUrl: resolvedVideoUrl, // ✅ 안정적으로 해결된 URL 사용!
          videoName: state.fileName,
          videoType: 'video/mp4', // 타입 명시
        })
        setClips(clips)

        // 프로젝트 생성 및 저장 (Blob URL 포함)
        const newProject: ProjectData = {
          id: projectId,
          name: projectName,
          clips: clips,
          settings: {
            autoSaveEnabled: true,
            autoSaveInterval: 30,
            defaultSpeaker: '화자1',
            exportFormat: 'srt',
          },
          createdAt: new Date(),
          updatedAt: new Date(),
          videoDuration: videoDuration || 0,
          videoUrl: resolvedVideoUrl, // ✅ 안정적으로 해결된 URL 저장!
          videoName: state.fileName,
        }

        // 프로젝트를 localStorage에 저장
        projectStorage.saveProject(newProject).catch((error) => {
          log('useUploadModal', `⚠️ Failed to save project: ${error}`)
        })
        projectStorage.saveCurrentProject(newProject) // 현재 프로젝트로 설정

        setCurrentProject(newProject)
        // sessionStorage 업데이트 (새로고침 시 이 프로젝트를 로드하도록)
        sessionStorage.setItem('currentProjectId', projectId)
        sessionStorage.setItem('lastUploadProjectId', projectId)

        log(
          'useUploadModal',
          `💾 Created project: ${projectId} with ${clips.length} clips`
        )

        updateState({ step: 'completed' })

        // 3초 후 자동으로 에디터로 이동
        setTimeout(() => {
          goToEditor()
        }, 3000)
      } catch (error) {
        log('useUploadModal', `❌ Failed to process result: ${error}`)
        log('useUploadModal', '⚠️ Proceeding to editor despite error')

        // 에러가 발생해도 완료 처리하고 에디터로 이동
        updateState({ step: 'completed' })
        setTimeout(() => {
          goToEditor()
        }, 1000)
      }
    },
    // eslint-disable-next-line react-hooks/exhaustive-deps
    [
      setMediaInfo,
      setClips,
      setCurrentProject,
      updateState,
      state.fileName,
      state.videoUrl,
    ]
  )

  // 세그먼트 → 클립 변환 함수
  const convertSegmentsToClips = useCallback(
    (segments: SegmentData[]): ClipItem[] => {
<<<<<<< HEAD
      // 모든 세그먼트의 타이밍이 0인지 확인 - TODO: Use this for validation
      const _allTimingsZero = segments.every(
        (seg) => (!seg.start || seg.start === 0) && (!seg.end || seg.end === 0)
      )
=======
>>>>>>> a754601c

      return segments.map((segment, index) => {
        // segment.id가 없으면 index 사용
        const segmentId = segment.id || index

        // speaker 처리: 객체인 경우 speaker_id 추출
        let speakerValue = 'Unknown'
        if (segment.speaker) {
          if (
            typeof segment.speaker === 'object' &&
            'speaker_id' in segment.speaker
          ) {
            speakerValue = segment.speaker.speaker_id || 'Unknown'
          } else if (typeof segment.speaker === 'string') {
            speakerValue = segment.speaker
          }
        }

        // 세그먼트 타이밍 계산 (ML이 0을 반환한 경우 자동 생성)
        let segmentStart = segment.start || 0
        let segmentEnd = segment.end || 0

        // 타이밍 유효성 검증만 수행 (1초 단위 생성 제거)
        if (!isFinite(segmentStart) || segmentStart < 0) {
          segmentStart = 0
        }
        if (!isFinite(segmentEnd) || segmentEnd < 0) {
          segmentEnd = 0
        }

        // start와 end가 같거나 잘못된 경우에만 최소값 보장
        if (segmentEnd <= segmentStart) {
          // 최소 0.001초 차이만 보장 (MotionText 검증 통과용)
          segmentEnd = segmentStart + 0.001
        }

        // 단어 데이터 변환 (타이밍 검증 포함)
        const words: Word[] =
          segment.words?.map((word, wordIndex) => {
            // 타이밍 검증 및 수정
            let wordStart = word.start || 0
            let wordEnd = word.end || 0

            // 유효성 검증
            if (!isFinite(wordStart) || wordStart < 0) {
              wordStart = 0
            }
            if (!isFinite(wordEnd) || wordEnd < 0) {
              wordEnd = 0
            }

            // end가 start보다 작거나 같으면 최소값 보장
            if (wordEnd <= wordStart) {
              wordEnd = wordStart + 0.001
            }

            return {
              id: `word-${segmentId}-${wordIndex}`,
              text: word.word,
              start: wordStart,
              end: wordEnd,
              isEditable: true,
              confidence: word.confidence,
            }
          }) || []

        // 단어가 없으면 전체 텍스트를 하나의 단어로 처리
        if (words.length === 0 && segment.text) {
          words.push({
            id: `word-${segmentId}-0`,
            text: segment.text,
            start: segmentStart,
            end: segmentEnd,
            isEditable: true,
            confidence: segment.confidence,
          })
        }

        return {
          id: `clip-${segmentId}`,
          timeline: `${formatTime(segmentStart)} - ${formatTime(segmentEnd)}`,
          speaker: speakerValue,
          subtitle: segment.text,
          fullText: segment.text,
          duration: formatDuration(segmentEnd - segmentStart),
          thumbnail: '', // 썸네일은 추후 구현
          words,
        }
      })
    },
    []
  )

  // 시간 포맷팅 헬퍼
  const formatTime = (seconds: number): string => {
    const mins = Math.floor(seconds / 60)
    const secs = Math.floor(seconds % 60)
    const ms = Math.floor((seconds % 1) * 1000)
    return `${mins.toString().padStart(2, '0')}:${secs.toString().padStart(2, '0')}.${ms.toString().padStart(3, '0')}`
  }

  const formatDuration = (seconds: number): string => {
    const mins = Math.floor(seconds / 60)
    const secs = Math.floor(seconds % 60)
    return mins > 0 ? `${mins}m ${secs}s` : `${secs}s`
  }

  // 에디터로 이동
  const goToEditor = useCallback(() => {
    log('useUploadModal', '🚀 Navigating to editor')
    closeModal()
    router.push('/editor')
  }, [closeModal, router])

  // 처리 취소
  const cancelProcessing = useCallback(async () => {
    if (currentJobId) {
      log('useUploadModal', `🛑 Cancelling job: ${currentJobId}`)
      await uploadService.cancelProcessing(currentJobId)
    }

    if (stopPollingRef.current) {
      stopPollingRef.current()
      stopPollingRef.current = null
    }

    closeModal()
  }, [currentJobId, closeModal])

  // 재시도
  const retryUpload = useCallback(() => {
    updateState({
      step: 'select',
      uploadProgress: 0,
      processingProgress: 0,
      error: undefined,
    })
  }, [updateState])

  return {
    // 상태
    isTranscriptionLoading:
      state.step === 'uploading' || state.step === 'processing',
    ...state,

    // 액션
    openModal,
    closeModal,
    handleFileSelect,
    handleStartTranscription,
    goToEditor,
    cancelProcessing,
    retryUpload,
  }
}<|MERGE_RESOLUTION|>--- conflicted
+++ resolved
@@ -202,18 +202,6 @@
             }
 
             const segments = (json.segments || []).map(
-<<<<<<< HEAD
-              (seg: Record<string, unknown>, idx: number) => {
-                const words = ((seg.words as unknown[]) || []).map((w) => {
-                  const wordObj = w as Record<string, unknown>
-                  return {
-                    word: String(wordObj.word ?? ''),
-                    start: Number(wordObj.start_time ?? wordObj.start ?? 0),
-                    end: Number(wordObj.end_time ?? wordObj.end ?? 0),
-                    confidence: Number(wordObj.confidence ?? 0.9),
-                  }
-                })
-=======
               (seg: MockSegment, idx: number) => {
                 const words = (seg.words || []).map((w: MockWord) => ({
                   word: String(w.word ?? ''),
@@ -221,7 +209,6 @@
                   end: Number(w.end_time ?? w.end ?? 0),
                   confidence: Number(w.confidence ?? 0.9),
                 }))
->>>>>>> a754601c
 
                 return {
                   id: seg.id ?? idx,
@@ -312,7 +299,10 @@
         updateState({ step: 'processing', processingProgress: 0 })
         log('useUploadModal', '🤖 Requesting ML processing')
 
-        const mlResponse = await uploadService.requestMLProcessing(file_key, data.language)
+        const mlResponse = await uploadService.requestMLProcessing(
+          file_key,
+          data.language
+        )
 
         if (!mlResponse.success || !mlResponse.data) {
           throw new Error(mlResponse.error?.message || 'ML 처리 요청 실패')
@@ -588,14 +578,6 @@
   // 세그먼트 → 클립 변환 함수
   const convertSegmentsToClips = useCallback(
     (segments: SegmentData[]): ClipItem[] => {
-<<<<<<< HEAD
-      // 모든 세그먼트의 타이밍이 0인지 확인 - TODO: Use this for validation
-      const _allTimingsZero = segments.every(
-        (seg) => (!seg.start || seg.start === 0) && (!seg.end || seg.end === 0)
-      )
-=======
->>>>>>> a754601c
-
       return segments.map((segment, index) => {
         // segment.id가 없으면 index 사용
         const segmentId = segment.id || index
