'use client'

import React, { useState, useRef } from 'react'
import Link from 'next/link'
import { useAuthStatus } from '@/hooks/useAuthStatus'
import { type User } from '@/lib/api/auth'
import HoitLogo from '@/components/ui/HoitLogo'
import DocumentModal from '@/components/ui/DocumentModal'
<<<<<<< HEAD
import DeployModal from '@/components/ui/DeployModal'
import UserDropdown from '@/components/ui/UserDropdown'
import { useDeployModal } from '@/hooks/useDeployModal'
=======
import UserDropdown from '@/components/ui/UserDropdown'
>>>>>>> 2b717b67

export interface HeaderProps {
  onTryClick?: () => void
  onLoginClick?: () => void
  isLoggedIn?: boolean
  user?: User | null
  isLoading?: boolean
}

const Header: React.FC<HeaderProps> = ({
  // onTryClick,
  onLoginClick,
  isLoggedIn = false,
  user = null,
  isLoading = false,
}) => {
  const {} = useAuthStatus()
  const [isDocumentModalOpen, setIsDocumentModalOpen] = useState(false)
  const { openDeployModal, deployModalProps } = useDeployModal()
  const buttonRef = useRef<HTMLButtonElement>(null)

  // TODO 데이터를 실제 서버에서 받은 데이터로 받은 진행도 + 사용자가 정한 프로젝트 이름으로 바꾸면 될듯.
  // Mock data for demonstration
  const exportTasks = [
    {
      id: 1,
      filename: 'video_project_1.mp4',
      progress: 75,
      status: 'processing' as const,
    },
    {
      id: 2,
      filename: 'video_project_2.mp4',
      progress: 100,
      status: 'completed' as const,
      completedAt: '2025-01-11 14:30',
    },
    {
      id: 3,
      filename: 'video_project_3.mp4',
      progress: 100,
      status: 'completed' as const,
      completedAt: '2025-01-11 12:15',
    },
  ]


  const uploadTasks = [
    {
      id: 1,
      filename: 'video_raw_1.mp4',
      progress: 45,
      status: 'uploading' as const,
    },
    {
      id: 2,
      filename: 'video_raw_2.mp4',
      progress: 100,
      status: 'completed' as const,
      completedAt: '2025-01-11 13:45',
    },
    {
      id: 3,
      filename: 'video_raw_3.mp4',
      progress: 0,
      status: 'failed' as const,
      completedAt: '2025-01-11 11:20',
    },
    {
      id: 4,
      filename: 'video_raw_4.mp4',
      progress: 100,
      status: 'completed' as const,
      completedAt: '2025-01-11 10:15',
    },
  ]
  return (
    <header className="sticky top-0 z-50 bg-white/95 backdrop-blur border-b border-gray-200 shadow-sm">
      <div className="container flex h-16 items-center justify-between px-4 mx-auto max-w-7xl">
        <div className="flex items-center space-x-8">
          <Link
            href="/"
            className="flex items-center space-x-2 cursor-pointer hover:opacity-80 transition-opacity"
          >
            <HoitLogo size="md" />
            <span className="text-xl font-bold text-black">Hoit</span>
          </Link>

          <nav className="hidden md:flex items-center space-x-8">
            {/* <a
              href="#"
              className="text-sm font-medium text-gray-700 hover:text-black transition-colors cursor-pointer"
            >
              주요 기능
            </a> */}
            <Link
              href="/asset-store"
              className="text-sm font-medium text-gray-700 hover:text-black transition-colors cursor-pointer"
            >
              에셋 스토어
            </Link>
            <Link
              href="/tutorial"
              className="text-sm font-medium text-gray-700 hover:text-black transition-colors cursor-pointer"
            >
              사용법 배우기
            </Link>
            {/* <a
              href="#"
              className="text-sm font-medium text-gray-700 hover:text-black transition-colors cursor-pointer"
            >
              커뮤니티
            </a> */}
            <Link
              href="/motiontext-demo"
              className="relative text-sm font-medium text-gray-700 hover:text-black transition-colors cursor-pointer"
            >
              베타
              <span className="absolute -top-2 left-full ml-1 bg-blue-500 text-white text-xs px-1.5 py-0.5 rounded-full">
                βeta
              </span>
            </Link>
          </nav>
        </div>

        <div className="flex items-center space-x-4">
          <div className="relative">
            <button
              ref={buttonRef}
              onClick={() => setIsDocumentModalOpen(!isDocumentModalOpen)}
              className="p-2 text-gray-700 hover:bg-gray-50 hover:text-black transition-colors cursor-pointer rounded-lg"
              title="문서함"
            >
              <svg
                className="w-5 h-5"
                fill="none"
                stroke="currentColor"
                viewBox="0 0 24 24"
              >
                <path
                  strokeLinecap="round"
                  strokeLinejoin="round"
                  strokeWidth={2}
                  d="M3 7v10a2 2 0 002 2h14a2 2 0 002-2V9a2 2 0 00-2-2H5a2 2 0 00-2-2V7zm16 0V6a2 2 0 00-2-2H7a2 2 0 00-2 2v1m14 0H3"
                />
              </svg>
            </button>

            <DocumentModal
              isOpen={isDocumentModalOpen}
              onClose={() => setIsDocumentModalOpen(false)}
              buttonRef={buttonRef}
              exportTasks={exportTasks}
              uploadTasks={uploadTasks}
              onDeployClick={(task) => {
                openDeployModal({
                  id: task.id,
                  filename: task.filename
                })
              }}
            />
          </div>

          {isLoading ? (
            <div className="px-4 py-2">
              <div className="animate-spin rounded-full h-5 w-5 border-2 border-gray-300 border-t-black"></div>
            </div>
          ) : isLoggedIn && user ? (
            <UserDropdown />
          ) : (
            <button
              onClick={onLoginClick}
              className="px-4 py-2 text-sm font-medium bg-black text-white rounded-xl hover:bg-gray-800 transition-colors cursor-pointer"
            >
              로그인 / 회원가입
            </button>
          )}
        </div>
      </div>

      {/* Deploy Modal */}
      <DeployModal {...deployModalProps} />
    </header>
  )
}

export default Header<|MERGE_RESOLUTION|>--- conflicted
+++ resolved
@@ -6,13 +6,10 @@
 import { type User } from '@/lib/api/auth'
 import HoitLogo from '@/components/ui/HoitLogo'
 import DocumentModal from '@/components/ui/DocumentModal'
-<<<<<<< HEAD
 import DeployModal from '@/components/ui/DeployModal'
 import UserDropdown from '@/components/ui/UserDropdown'
 import { useDeployModal } from '@/hooks/useDeployModal'
-=======
-import UserDropdown from '@/components/ui/UserDropdown'
->>>>>>> 2b717b67
+
 
 export interface HeaderProps {
   onTryClick?: () => void
