'use client'

import Modal from '@/components/ui/Modal'
import React, { useCallback, useRef, useState } from 'react'
import { FaVimeo, FaYoutube } from 'react-icons/fa'
import { LuLink } from 'react-icons/lu'

interface NewUploadModalProps {
  isOpen: boolean
  onClose: () => void
  onFileSelect?: (files: File[]) => void
  onStartTranscription?: (data: {
    files: File[]
    settings: TranscriptionSettings
  }) => Promise<void>
  acceptedTypes?: string[]
  maxFileSize?: number
  multiple?: boolean
  isLoading?: boolean
}

interface TranscriptionSettings {
  language: 'auto' | 'ko' | 'en' | 'ja' | 'zh'
}

type TabType = 'upload' | 'link'

const NewUploadModal: React.FC<NewUploadModalProps> = ({
  isOpen,
  onClose,
  onFileSelect,
  onStartTranscription,
  acceptedTypes = ['audio/*', 'video/*'],
  maxFileSize = 100 * 1024 * 1024, // 100MB
  multiple = true,
  isLoading = false,
}) => {
  const [activeTab, setActiveTab] = useState<TabType>('upload')
  const [selectedFiles, setSelectedFiles] = useState<File[]>([])
  const [language, setLanguage] = useState<'auto' | 'ko' | 'en' | 'ja' | 'zh'>(
    'auto'
  )
  const [isDragOver, setIsDragOver] = useState(false)
  const [videoUrl, setVideoUrl] = useState('')
  const fileInputRef = useRef<HTMLInputElement>(null)

  const handleDragEnter = useCallback((e: React.DragEvent) => {
    e.preventDefault()
    e.stopPropagation()
    setIsDragOver(true)
  }, [])

  const handleDragLeave = useCallback((e: React.DragEvent) => {
    e.preventDefault()
    e.stopPropagation()
    setIsDragOver(false)
  }, [])

  const handleDragOver = useCallback((e: React.DragEvent) => {
    e.preventDefault()
    e.stopPropagation()
  }, [])

  const handleDrop = useCallback(
    (e: React.DragEvent) => {
      e.preventDefault()
      e.stopPropagation()
      setIsDragOver(false)

      const files = Array.from(e.dataTransfer.files)
      if (files.length > 0) {
        // 파일 크기 검증
        const validFiles = files.filter((file) => {
          if (maxFileSize && file.size > maxFileSize) {
            alert(
              `${file.name} 파일이 너무 큽니다. 최대 ${Math.round(maxFileSize / 1024 / 1024)}MB까지 업로드 가능합니다.`
            )
            return false
          }
          return true
        })

        if (validFiles.length > 0) {
          setSelectedFiles(validFiles)
          onFileSelect?.(validFiles)
        }
      }
    },
    [onFileSelect, maxFileSize]
  )

  const handleFileInputChange = useCallback(
    (e: React.ChangeEvent<HTMLInputElement>) => {
      const files = Array.from(e.target.files || [])
      if (files.length > 0) {
        // 파일 크기 검증
        const validFiles = files.filter((file) => {
          if (maxFileSize && file.size > maxFileSize) {
            alert(
              `${file.name} 파일이 너무 큽니다. 최대 ${Math.round(maxFileSize / 1024 / 1024)}MB까지 업로드 가능합니다.`
            )
            return false
          }
          return true
        })

        if (validFiles.length > 0) {
          setSelectedFiles(validFiles)
          onFileSelect?.(validFiles)
        }
      }
    },
    [onFileSelect, maxFileSize]
  )

  const handleFileSelectClick = () => {
    fileInputRef.current?.click()
  }

  const handleStartTranscription = async () => {
    if (selectedFiles.length === 0) return

    const settings: TranscriptionSettings = {
      language,
    }

    try {
      await onStartTranscription?.({
        files: selectedFiles,
        settings,
      })
    } catch (error) {
      console.error('Transcription failed:', error)
    }
  }

  const handleGoBack = () => {
    setSelectedFiles([])
    onClose()
  }

  return (
    <Modal
      isOpen={isOpen}
      onClose={onClose}
      className="w-[700px] max-w-[90vw] max-h-[85vh]"
      closeOnBackdropClick={!isLoading}
      closeOnEsc={!isLoading}
      aria-label="파일 업로드"
      scrollable={true}
    >
      <div className="bg-white rounded-xl p-8 relative">
        {/* Header */}
        <div className="mb-6">
          <h1 className="text-xl font-bold text-gray-900 mb-4">
            1. 영상 불러오기
          </h1>

          {/* Tabs */}
          <div className="flex">
            <button
              onClick={() => setActiveTab('upload')}
              className={`flex-1 h-12 text-base font-bold transition-colors cursor-pointer ${
                activeTab === 'upload'
                  ? 'bg-brand-main text-white rounded-l-lg'
                  : 'bg-gray-100 text-gray-900 rounded-l-lg border border-gray-300'
              }`}
            >
              파일 업로드
            </button>
            <button
              disabled={true}
              className="flex-1 h-12 text-base font-medium bg-gray-50 text-gray-400 rounded-r-lg border border-gray-200 cursor-not-allowed"
            >
              링크 가져오기
            </button>
          </div>
        </div>

        {/* Upload Tab Content */}
        {activeTab === 'upload' && (
          <div className="mb-6">
            <div className="relative">
              <div
                className={`border-2 border-dashed rounded-lg transition-colors ${
                  isDragOver
                    ? 'border-brand-sub bg-purple-50'
                    : 'border-gray-300 bg-gray-50'
                }`}
                onDragEnter={handleDragEnter}
                onDragLeave={handleDragLeave}
                onDragOver={handleDragOver}
                onDrop={handleDrop}
              >
                {selectedFiles.length === 0 ? (
                  // 파일 미선택 상태: 기존 UI
                  <div className="p-8 text-center">
                    <div className="mb-4">
                      <h3 className="text-lg font-bold text-gray-900 mb-2">
                        파일 올려놓기
                      </h3>
                      <p className="text-sm text-gray-500">
                        PC에서 드래그하거나 클릭하여 찾아보세요.
                      </p>
                    </div>

                    <button
                      onClick={handleFileSelectClick}
<<<<<<< HEAD
                      className="bg-gray-900 text-white px-6 py-2 rounded font-bold hover:bg-gray-800 transition-colors cursor-pointer"
=======
                      className="bg-brand-main text-white px-6 py-2 rounded font-bold hover:bg-brand-dark transition-colors cursor-pointer"
>>>>>>> 87607eff
                      disabled={isLoading}
                    >
                      파일 선택
                    </button>

                    <p className="text-sm text-gray-500 mt-4">비디오·오디오</p>
                  </div>
                ) : (
                  // 파일 선택 상태: 썸네일 UI
                  <div className="p-4">
                    <div className="w-full bg-gray-100 rounded-lg overflow-hidden relative">
                      <img
                        src="/friends-thumbnail.png"
                        alt="선택된 비디오 파일"
                        className="w-full h-48 object-cover"
                      />
                      {/* 썸네일 우상단 파일 변경 버튼 */}
                      <button
                        onClick={handleFileSelectClick}
<<<<<<< HEAD
                        className="absolute top-2 right-2 bg-black bg-opacity-70 text-white px-3 py-1 rounded text-xs font-medium hover:bg-opacity-80 transition-all cursor-pointer"
=======
                        className="absolute top-2 right-2 bg-brand-main bg-opacity-90 text-white px-3 py-1 rounded text-xs font-medium hover:bg-brand-dark transition-all cursor-pointer"
>>>>>>> 87607eff
                        disabled={isLoading}
                      >
                        파일 변경
                      </button>
                    </div>
                    <div className="mt-3 text-center">
                      <p className="text-sm font-medium text-gray-900">
                        {selectedFiles[0].name}
                      </p>
                      <p className="text-xs text-gray-500">
                        {(selectedFiles[0].size / 1024 / 1024).toFixed(2)} MB
                      </p>
                    </div>
                  </div>
                )}

                <input
                  ref={fileInputRef}
                  type="file"
                  accept={acceptedTypes.join(',')}
                  onChange={handleFileInputChange}
                  multiple={multiple}
                  className="hidden"
                  disabled={isLoading}
                />
              </div>
            </div>
          </div>
        )}

        {/* Link Tab Content */}
        {activeTab === 'link' && (
          <div className="mb-6">
            {/* Import from URL Section */}
            <div className="text-center mb-6">
              <div className="w-16 h-16 mx-auto bg-gray-100 rounded-full flex items-center justify-center mb-4">
                <LuLink className="w-8 h-8 text-gray-600" />
              </div>
              <h3 className="text-lg font-medium text-gray-900 mb-2">
                Import from URL
              </h3>
              <p className="text-gray-600 text-sm">
                Paste a video URL from supported platforms
              </p>
            </div>

            {/* Video URL Input */}
            <div className="mb-6">
              <label className="block text-sm font-medium text-gray-900 mb-2">
                Video URL
              </label>
              <input
                type="url"
                value={videoUrl}
                onChange={(e) => setVideoUrl(e.target.value)}
                placeholder="https://youtube.com/watch?v=..."
                className="w-full h-12 px-4 bg-gray-50 border border-gray-200 rounded-lg text-sm text-gray-900 placeholder:text-gray-400 focus:outline-none focus:ring-2 focus:ring-blue-500 focus:border-transparent"
              />
            </div>

            {/* Supported Platforms */}
            <div>
              <h4 className="text-sm font-medium text-gray-900 mb-3">
                Supported Platforms
              </h4>
              <div className="space-y-3">
                {/* YouTube */}
                <div className="flex items-center p-3 bg-gray-50 rounded-lg border border-gray-200">
                  <div className="w-10 h-10 bg-red-500 rounded flex items-center justify-center mr-3">
                    <FaYoutube className="w-6 h-6 text-white" />
                  </div>
                  <div>
                    <p className="text-sm font-medium text-gray-900">YouTube</p>
                    <p className="text-xs text-gray-500">
                      https://youtube.com/watch?v=...
                    </p>
                  </div>
                </div>

                {/* Vimeo */}
                <div className="flex items-center p-3 bg-gray-50 rounded-lg border border-gray-200">
                  <div className="w-10 h-10 bg-brand-main rounded flex items-center justify-center mr-3">
                    <FaVimeo className="w-6 h-6 text-white" />
                  </div>
                  <div>
                    <p className="text-sm font-medium text-gray-900">Vimeo</p>
                    <p className="text-xs text-gray-500">
                      https://vimeo.com/...
                    </p>
                  </div>
                </div>

                {/* Direct URL */}
                <div className="flex items-center p-3 bg-gray-50 rounded-lg border border-gray-200">
                  <div className="w-10 h-10 bg-gray-600 rounded flex items-center justify-center mr-3">
                    <LuLink className="w-6 h-6 text-white" />
                  </div>
                  <div>
                    <p className="text-sm font-medium text-gray-900">
                      Direct URL
                    </p>
                    <p className="text-xs text-gray-500">
                      https://example.com/video.mp4
                    </p>
                  </div>
                </div>
              </div>
            </div>
          </div>
        )}

        {/* Transcription Settings */}
        <div className="mb-6">
          <h2 className="text-xl font-bold text-gray-900 mb-4">2. 환경 설정</h2>

          <div className="mb-4">
            {/* <h3 className="text-base font-bold text-gray-900 mb-4">
              환경 설정
            </h3> */}

            <div>
              <label className="text-base block text-sm font-medium text-gray-900 mb-2">
                언어 선택:
              </label>
              <div className="relative">
                <select
                  value={language}
                  onChange={(e) =>
                    setLanguage(
                      e.target.value as 'auto' | 'ko' | 'en' | 'ja' | 'zh'
                    )
                  }
                  className="w-full h-12 px-4 bg-gray-50 border border-gray-300 rounded-md text-sm text-gray-900 appearance-none focus:outline-none focus:ring-2 focus:ring-blue-500 focus:border-transparent"
                  disabled={isLoading}
                >
<<<<<<< HEAD
                  <option value="auto">Auto Detect</option>
                  <option value="ko">한국어 (Korean)</option>
                  <option value="en">English</option>
                  <option value="ja">日本語 (Japanese)</option>
                  <option value="zh">中文 (Chinese)</option>
=======
                  <option value="ko">한국어</option>
                  <option value="en">영어</option>
                  <option value="ja">일본어</option>
                  <option value="zh">중국어</option>
>>>>>>> 87607eff
                </select>
                <div className="absolute right-4 top-1/2 transform -translate-y-1/2 pointer-events-none">
                  <svg
                    className="w-4 h-4 text-gray-500"
                    fill="none"
                    stroke="currentColor"
                    viewBox="0 0 24 24"
                  >
                    <path
                      strokeLinecap="round"
                      strokeLinejoin="round"
                      strokeWidth={2}
                      d="M19 9l-7 7-7-7"
                    />
                  </svg>
                </div>
              </div>
              <p className="text-xs text-gray-500 mt-2">
                영상 콘텐츠의 기본 언어를 선택해 주세요.
              </p>
            </div>
          </div>
        </div>

        {/* Action Buttons */}
        <div className="flex justify-end space-x-4">
          <button
            onClick={handleGoBack}
            className="btn-modern-secondary"
            disabled={isLoading}
          >
            취소
          </button>
          <button
            onClick={handleStartTranscription}
            disabled={
              (activeTab === 'upload' && selectedFiles.length === 0) ||
              (activeTab === 'link' && !videoUrl.trim()) ||
              isLoading
            }
            className={`btn-modern-primary ${
              (activeTab === 'upload' && selectedFiles.length === 0) ||
              (activeTab === 'link' && !videoUrl.trim()) ||
              isLoading
                ? 'opacity-50 cursor-not-allowed'
                : ''
            }`}
          >
            {isLoading ? '처리 중...' : '시작하기'}
          </button>
        </div>
      </div>
    </Modal>
  )
}

export default NewUploadModal<|MERGE_RESOLUTION|>--- conflicted
+++ resolved
@@ -206,11 +206,7 @@
 
                     <button
                       onClick={handleFileSelectClick}
-<<<<<<< HEAD
-                      className="bg-gray-900 text-white px-6 py-2 rounded font-bold hover:bg-gray-800 transition-colors cursor-pointer"
-=======
                       className="bg-brand-main text-white px-6 py-2 rounded font-bold hover:bg-brand-dark transition-colors cursor-pointer"
->>>>>>> 87607eff
                       disabled={isLoading}
                     >
                       파일 선택
@@ -230,11 +226,7 @@
                       {/* 썸네일 우상단 파일 변경 버튼 */}
                       <button
                         onClick={handleFileSelectClick}
-<<<<<<< HEAD
-                        className="absolute top-2 right-2 bg-black bg-opacity-70 text-white px-3 py-1 rounded text-xs font-medium hover:bg-opacity-80 transition-all cursor-pointer"
-=======
                         className="absolute top-2 right-2 bg-brand-main bg-opacity-90 text-white px-3 py-1 rounded text-xs font-medium hover:bg-brand-dark transition-all cursor-pointer"
->>>>>>> 87607eff
                         disabled={isLoading}
                       >
                         파일 변경
@@ -370,18 +362,11 @@
                   className="w-full h-12 px-4 bg-gray-50 border border-gray-300 rounded-md text-sm text-gray-900 appearance-none focus:outline-none focus:ring-2 focus:ring-blue-500 focus:border-transparent"
                   disabled={isLoading}
                 >
-<<<<<<< HEAD
                   <option value="auto">Auto Detect</option>
                   <option value="ko">한국어 (Korean)</option>
                   <option value="en">English</option>
                   <option value="ja">日本語 (Japanese)</option>
                   <option value="zh">中文 (Chinese)</option>
-=======
-                  <option value="ko">한국어</option>
-                  <option value="en">영어</option>
-                  <option value="ja">일본어</option>
-                  <option value="zh">중국어</option>
->>>>>>> 87607eff
                 </select>
                 <div className="absolute right-4 top-1/2 transform -translate-y-1/2 pointer-events-none">
                   <svg
