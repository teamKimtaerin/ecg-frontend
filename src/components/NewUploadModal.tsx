'use client'

import Modal from '@/components/ui/Modal'
import React, { useCallback, useRef, useState } from 'react'
import { FaVimeo, FaYoutube } from 'react-icons/fa'
import { LuLink } from 'react-icons/lu'

interface NewUploadModalProps {
  isOpen: boolean
  onClose: () => void
  onFileSelect?: (files: File[]) => void
  onStartTranscription?: (data: {
    files: File[]
    settings: TranscriptionSettings
  }) => Promise<void>
  acceptedTypes?: string[]
  maxFileSize?: number
  multiple?: boolean
  isLoading?: boolean
}

interface TranscriptionSettings {
  language: 'auto' | 'ko' | 'en' | 'ja' | 'zh'
}

type TabType = 'upload' | 'link'

const NewUploadModal: React.FC<NewUploadModalProps> = ({
  isOpen,
  onClose,
  onFileSelect,
  onStartTranscription,
  acceptedTypes = ['audio/*', 'video/*'],
  maxFileSize = 100 * 1024 * 1024, // 100MB
  multiple = true,
  isLoading = false,
}) => {
  const [activeTab, setActiveTab] = useState<TabType>('upload')
  const [selectedFiles, setSelectedFiles] = useState<File[]>([])
  const [language, setLanguage] = useState<'auto' | 'ko' | 'en' | 'ja' | 'zh'>(
    'auto'
  )
  const [isDragOver, setIsDragOver] = useState(false)
  const [videoUrl, setVideoUrl] = useState('')
  const fileInputRef = useRef<HTMLInputElement>(null)

  const handleDragEnter = useCallback((e: React.DragEvent) => {
    e.preventDefault()
    e.stopPropagation()
    setIsDragOver(true)
  }, [])

  const handleDragLeave = useCallback((e: React.DragEvent) => {
    e.preventDefault()
    e.stopPropagation()
    setIsDragOver(false)
  }, [])

  const handleDragOver = useCallback((e: React.DragEvent) => {
    e.preventDefault()
    e.stopPropagation()
  }, [])

  const handleDrop = useCallback(
    (e: React.DragEvent) => {
      e.preventDefault()
      e.stopPropagation()
      setIsDragOver(false)

      const files = Array.from(e.dataTransfer.files)
      if (files.length > 0) {
        // 파일 크기 검증
        const validFiles = files.filter((file) => {
          if (maxFileSize && file.size > maxFileSize) {
            alert(
              `${file.name} 파일이 너무 큽니다. 최대 ${Math.round(maxFileSize / 1024 / 1024)}MB까지 업로드 가능합니다.`
            )
            return false
          }
          return true
        })

        if (validFiles.length > 0) {
          setSelectedFiles(validFiles)
          onFileSelect?.(validFiles)
        }
      }
    },
    [onFileSelect, maxFileSize]
  )

  const handleFileInputChange = useCallback(
    (e: React.ChangeEvent<HTMLInputElement>) => {
      const files = Array.from(e.target.files || [])
      if (files.length > 0) {
        // 파일 크기 검증
        const validFiles = files.filter((file) => {
          if (maxFileSize && file.size > maxFileSize) {
            alert(
              `${file.name} 파일이 너무 큽니다. 최대 ${Math.round(maxFileSize / 1024 / 1024)}MB까지 업로드 가능합니다.`
            )
            return false
          }
          return true
        })

        if (validFiles.length > 0) {
          setSelectedFiles(validFiles)
          onFileSelect?.(validFiles)
        }
      }
    },
    [onFileSelect, maxFileSize]
  )

  const handleFileSelectClick = () => {
    fileInputRef.current?.click()
  }

  const handleStartTranscription = async () => {
    if (selectedFiles.length === 0) return

    const settings: TranscriptionSettings = {
      language,
    }

    try {
      await onStartTranscription?.({
        files: selectedFiles,
        settings,
      })
    } catch (error) {
      console.error('Transcription failed:', error)
    }
  }

  const handleGoBack = () => {
    setSelectedFiles([])
    onClose()
  }

  return (
    <Modal
      isOpen={isOpen}
      onClose={onClose}
      className="w-[700px] max-w-[90vw] max-h-[85vh]"
      closeOnBackdropClick={!isLoading}
      closeOnEsc={!isLoading}
      aria-label="파일 업로드"
      scrollable={true}
    >
      <div className="bg-white rounded-xl p-8 relative">
        {/* Header */}
        <div className="mb-6">
          <h1 className="text-xl font-bold text-gray-900 mb-4">
            1. 영상 불러오기
          </h1>

          {/* Tabs */}
          <div className="flex">
            <button
              onClick={() => setActiveTab('upload')}
              className={`flex-1 h-12 text-base font-bold transition-colors cursor-pointer ${
                activeTab === 'upload'
                  ? 'bg-gray-900 text-white rounded-l-lg'
                  : 'bg-gray-100 text-gray-900 rounded-l-lg border border-gray-300'
              }`}
            >
              파일 업로드
            </button>
            <button
              disabled={true}
              className="flex-1 h-12 text-base font-medium bg-gray-50 text-gray-400 rounded-r-lg border border-gray-200 cursor-not-allowed"
            >
              링크 가져오기
            </button>
          </div>
        </div>

        {/* Upload Tab Content */}
        {activeTab === 'upload' && (
          <div className="mb-6">
            <div className="relative">
              <div
                className={`border-2 border-dashed rounded-lg transition-colors ${
                  isDragOver
                    ? 'border-brand-sub bg-purple-50'
                    : 'border-gray-300 bg-gray-50'
                }`}
                onDragEnter={handleDragEnter}
                onDragLeave={handleDragLeave}
                onDragOver={handleDragOver}
                onDrop={handleDrop}
              >
                {selectedFiles.length === 0 ? (
                  // 파일 미선택 상태: 기존 UI
                  <div className="p-8 text-center">
                    <div className="mb-4">
                      <h3 className="text-lg font-bold text-gray-900 mb-2">
                        파일 올려놓기
                      </h3>
                      <p className="text-sm text-gray-500">
                        PC에서 드래그하거나 클릭하여 찾아보세요.
                      </p>
                    </div>

                    <button
                      onClick={handleFileSelectClick}
                      className="bg-gray-900 text-white px-6 py-2 rounded font-bold hover:bg-gray-800 transition-colors cursor-pointer"
                      disabled={isLoading}
                    >
                      파일 선택
                    </button>

                    <p className="text-sm text-gray-500 mt-4">비디오·오디오</p>
                  </div>
                ) : (
                  // 파일 선택 상태: 썸네일 UI
                  <div className="p-4">
                    <div className="w-full bg-gray-100 rounded-lg overflow-hidden relative">
                      <img
                        src="/friends-thumbnail.png"
                        alt="선택된 비디오 파일"
                        className="w-full h-48 object-cover"
                      />
                      {/* 썸네일 우상단 파일 변경 버튼 */}
                      <button
                        onClick={handleFileSelectClick}
                        className="absolute top-2 right-2 bg-black bg-opacity-70 text-white px-3 py-1 rounded text-xs font-medium hover:bg-opacity-80 transition-all cursor-pointer"
                        disabled={isLoading}
                      >
                        파일 변경
                      </button>
                    </div>
                    <div className="mt-3 text-center">
                      <p className="text-sm font-medium text-gray-900">
                        {selectedFiles[0].name}
                      </p>
                      <p className="text-xs text-gray-500">
                        {(selectedFiles[0].size / 1024 / 1024).toFixed(2)} MB
                      </p>
                    </div>
                  </div>
                )}

                <input
                  ref={fileInputRef}
                  type="file"
                  accept={acceptedTypes.join(',')}
                  onChange={handleFileInputChange}
                  multiple={multiple}
                  className="hidden"
                  disabled={isLoading}
                />
              </div>
            </div>
          </div>
        )}

        {/* Link Tab Content */}
        {activeTab === 'link' && (
          <div className="mb-6">
            {/* Import from URL Section */}
            <div className="text-center mb-6">
              <div className="w-16 h-16 mx-auto bg-gray-100 rounded-full flex items-center justify-center mb-4">
                <LuLink className="w-8 h-8 text-gray-600" />
              </div>
              <h3 className="text-lg font-medium text-gray-900 mb-2">
                Import from URL
              </h3>
              <p className="text-gray-600 text-sm">
                Paste a video URL from supported platforms
              </p>
            </div>

            {/* Video URL Input */}
            <div className="mb-6">
              <label className="block text-sm font-medium text-gray-900 mb-2">
                Video URL
              </label>
              <input
                type="url"
                value={videoUrl}
                onChange={(e) => setVideoUrl(e.target.value)}
                placeholder="https://youtube.com/watch?v=..."
                className="w-full h-12 px-4 bg-gray-50 border border-gray-200 rounded-lg text-sm text-gray-900 placeholder:text-gray-400 focus:outline-none focus:ring-2 focus:ring-blue-500 focus:border-transparent"
              />
            </div>

            {/* Supported Platforms */}
            <div>
              <h4 className="text-sm font-medium text-gray-900 mb-3">
                Supported Platforms
              </h4>
              <div className="space-y-3">
                {/* YouTube */}
                <div className="flex items-center p-3 bg-gray-50 rounded-lg border border-gray-200">
                  <div className="w-10 h-10 bg-red-500 rounded flex items-center justify-center mr-3">
                    <FaYoutube className="w-6 h-6 text-white" />
                  </div>
                  <div>
                    <p className="text-sm font-medium text-gray-900">YouTube</p>
                    <p className="text-xs text-gray-500">
                      https://youtube.com/watch?v=...
                    </p>
                  </div>
                </div>

                {/* Vimeo */}
                <div className="flex items-center p-3 bg-gray-50 rounded-lg border border-gray-200">
                  <div className="w-10 h-10 bg-brand-main rounded flex items-center justify-center mr-3">
                    <FaVimeo className="w-6 h-6 text-white" />
                  </div>
                  <div>
                    <p className="text-sm font-medium text-gray-900">Vimeo</p>
                    <p className="text-xs text-gray-500">
                      https://vimeo.com/...
                    </p>
                  </div>
                </div>

                {/* Direct URL */}
                <div className="flex items-center p-3 bg-gray-50 rounded-lg border border-gray-200">
                  <div className="w-10 h-10 bg-gray-600 rounded flex items-center justify-center mr-3">
                    <LuLink className="w-6 h-6 text-white" />
                  </div>
                  <div>
                    <p className="text-sm font-medium text-gray-900">
                      Direct URL
                    </p>
                    <p className="text-xs text-gray-500">
                      https://example.com/video.mp4
                    </p>
                  </div>
                </div>
              </div>
            </div>
          </div>
        )}

        {/* Transcription Settings */}
        <div className="mb-6">
          <h2 className="text-xl font-bold text-gray-900 mb-4">2. 환경 설정</h2>

          <div className="mb-4">
            {/* <h3 className="text-base font-bold text-gray-900 mb-4">
              환경 설정
            </h3> */}

            <div>
              <label className="text-base block text-sm font-medium text-gray-900 mb-2">
                언어 선택:
              </label>
              <div className="relative">
                <select
                  value={language}
                  onChange={(e) =>
                    setLanguage(
                      e.target.value as 'auto' | 'ko' | 'en' | 'ja' | 'zh'
                    )
                  }
                  className="w-full h-12 px-4 bg-gray-50 border border-gray-300 rounded-md text-sm text-gray-900 appearance-none focus:outline-none focus:ring-2 focus:ring-blue-500 focus:border-transparent"
                  disabled={isLoading}
                >
<<<<<<< HEAD
                  <option value="ko">한국어</option>
                  <option value="en">영어</option>
                  <option value="ja">일본어</option>
                  <option value="zh">중국어</option>
=======
                  <option value="auto">Auto Detect</option>
                  <option value="ko">한국어 (Korean)</option>
                  <option value="en">English</option>
                  <option value="ja">日本語 (Japanese)</option>
                  <option value="zh">中文 (Chinese)</option>
>>>>>>> 19276c41
                </select>
                <div className="absolute right-4 top-1/2 transform -translate-y-1/2 pointer-events-none">
                  <svg
                    className="w-4 h-4 text-gray-500"
                    fill="none"
                    stroke="currentColor"
                    viewBox="0 0 24 24"
                  >
                    <path
                      strokeLinecap="round"
                      strokeLinejoin="round"
                      strokeWidth={2}
                      d="M19 9l-7 7-7-7"
                    />
                  </svg>
                </div>
              </div>
              <p className="text-xs text-gray-500 mt-2">
                영상 콘텐츠의 기본 언어를 선택해 주세요.
              </p>
            </div>
          </div>
        </div>

        {/* Action Buttons */}
        <div className="flex justify-end space-x-4">
          <button
            onClick={handleGoBack}
            className="px-6 py-2 text-gray-500 font-bold text-sm hover:text-gray-700 transition-colors cursor-pointer"
            disabled={isLoading}
          >
            취소
          </button>
          <button
            onClick={handleStartTranscription}
            disabled={
              (activeTab === 'upload' && selectedFiles.length === 0) ||
              (activeTab === 'link' && !videoUrl.trim()) ||
              isLoading
            }
            className={`px-8 py-2 rounded font-bold text-white transition-colors ${
              (activeTab === 'upload' && selectedFiles.length === 0) ||
              (activeTab === 'link' && !videoUrl.trim()) ||
              isLoading
                ? 'bg-gray-300 cursor-not-allowed'
                : 'bg-gray-900 hover:bg-gray-800 cursor-pointer'
            }`}
          >
            {isLoading ? '처리 중...' : '시작하기'}
          </button>
        </div>
      </div>
    </Modal>
  )
}

export default NewUploadModal<|MERGE_RESOLUTION|>--- conflicted
+++ resolved
@@ -362,18 +362,11 @@
                   className="w-full h-12 px-4 bg-gray-50 border border-gray-300 rounded-md text-sm text-gray-900 appearance-none focus:outline-none focus:ring-2 focus:ring-blue-500 focus:border-transparent"
                   disabled={isLoading}
                 >
-<<<<<<< HEAD
-                  <option value="ko">한국어</option>
-                  <option value="en">영어</option>
-                  <option value="ja">일본어</option>
-                  <option value="zh">중국어</option>
-=======
                   <option value="auto">Auto Detect</option>
                   <option value="ko">한국어 (Korean)</option>
                   <option value="en">English</option>
                   <option value="ja">日本語 (Japanese)</option>
                   <option value="zh">中文 (Chinese)</option>
->>>>>>> 19276c41
                 </select>
                 <div className="absolute right-4 top-1/2 transform -translate-y-1/2 pointer-events-none">
                   <svg
