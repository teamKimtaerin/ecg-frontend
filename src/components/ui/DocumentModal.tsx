--- conflicted
+++ resolved
@@ -1,10 +1,7 @@
 'use client'
 
 import { useProgressTasks } from '@/hooks/useProgressTasks'
-<<<<<<< HEAD
-=======
 import { useRouter } from 'next/navigation'
->>>>>>> f45541ee
 import React, { useEffect, useRef, useState } from 'react'
 import { createPortal } from 'react-dom'
 
