--- conflicted
+++ resolved
@@ -98,11 +98,7 @@
         </div>
 
         {/* Username */}
-<<<<<<< HEAD
-        <span className="text-gray-700 text-sm font-medium">
-=======
         <span className={`text-sm font-medium ${getTextClasses()}`}>
->>>>>>> ff1a6ecc
           {user.username}
         </span>
 
