--- conflicted
+++ resolved
@@ -33,15 +33,9 @@
       }
 
       // ChatBot API 호출 (배포 환경에서는 NEXT_PUBLIC_API_URL 사용)
-<<<<<<< HEAD
-      const apiUrl =
-        process.env.NEXT_PUBLIC_API_URL || 'https://ho-it.site'
-      const response = await fetch(`${apiUrl}/api/v1/chatbot`, {
 
-=======
       const apiUrl = process.env.NEXT_PUBLIC_API_URL || 'https://ho-it.site'
       const response = await fetch(`${apiUrl}/api/v1/chatbot`, {
->>>>>>> 44891010
         method: 'POST',
         headers: {
           'Content-Type': 'application/json',
