import {
  AuthAPI,
  type LoginRequest,
  type SignupRequest,
  type User,
} from '@/lib/api/auth'
import { create } from 'zustand'

interface AuthState {
  user: User | null
  token: string | null
  isLoading: boolean
  error: string | null
  isAuthenticated: boolean
  hasAuthChecked: boolean
}

interface AuthActions {
  signup: (data: SignupRequest) => Promise<void>
  login: (data: LoginRequest) => Promise<void>
  logout: () => Promise<void>
  getCurrentUser: () => Promise<void>
  clearError: () => void
  setLoading: (loading: boolean) => void
  setAuthData: (user: User, token: string | null) => void
  refreshAccessToken: () => Promise<string | null>
}

type AuthStore = AuthState & AuthActions

const useAuthStore = create<AuthStore>()((set, get) => ({
  // State
  user: null,
  token: null,
  isLoading: false,
  error: null,
  isAuthenticated: false,
  hasAuthChecked: false,

  // Actions
  signup: async (data: SignupRequest) => {
    try {
      set({ isLoading: true, error: null })

      const response = await AuthAPI.signup(data)

      set({
        user: response.user,
        token: response.access_token,
        isAuthenticated: true,
        isLoading: false,
        hasAuthChecked: true,
      })
    } catch (error) {
      set({
        error:
          error instanceof Error ? error.message : '회원가입에 실패했습니다.',
        isLoading: false,
      })
      throw error
    }
  },

  login: async (data: LoginRequest) => {
    try {
      set({ isLoading: true, error: null })

      const response = await AuthAPI.login(data)

      set({
        user: response.user,
        token: response.access_token,
        isAuthenticated: true,
        isLoading: false,
        hasAuthChecked: true,
      })
    } catch (error) {
      set({
        error:
          error instanceof Error ? error.message : '로그인에 실패했습니다.',
        isLoading: false,
      })
      throw error
    }
  },

  logout: async () => {
    try {
      // 서버에 로그아웃 요청 (refresh token 쿠키 삭제)
      const response = await fetch(
        `${process.env.NEXT_PUBLIC_API_URL || 'http://localhost:8000'}/api/auth/logout`,
        {
          method: 'POST',
          credentials: 'include',
        }
      )

      console.log('🚪 Logout API response:', response.ok, response.status)
    } catch (error) {
      console.error('Logout API failed:', error)
    }

    // 클라이언트 상태 즉시 초기화
    set({
      user: null,
      token: null,
      isAuthenticated: false,
      error: null,
      isLoading: false, // 로그아웃 중 로딩 상태 방지
      hasAuthChecked: true,
    })

    console.log('🚪 Client state reset after logout')
  },

  getCurrentUser: async () => {
    const { token, refreshAccessToken } = get()

    try {
      set({ isLoading: true, error: null })

      const fetchUser = (candidateToken?: string | null) =>
        AuthAPI.getCurrentUser(candidateToken || undefined)

      // 토큰이 있으면 Bearer 인증, 없으면 쿠키 인증 시도
      const user = await AuthAPI.getCurrentUser(token || undefined)

      if (user) {
        set({
          user,
          isAuthenticated: true,
          isLoading: false,
          hasAuthChecked: true,
<<<<<<< HEAD
          error: null,
        })
      } else {
=======
        })
      } else {
        // 401/403 에러는 정상적인 비로그인 상태로 처리
>>>>>>> 400b4794
        set({
          user: null,
          token: null,
          isAuthenticated: false,
          isLoading: false,
          error: null,
          hasAuthChecked: true,
        })
      }
    } catch (error) {
      console.error('❌ Failed to restore auth state:', error)
      set({
        user: null,
        token: null,
        isAuthenticated: false,
        isLoading: false,
        hasAuthChecked: true,
        error: null, // 사용자에게는 에러를 보여주지 않음
      })
    }
  },

  clearError: () => set({ error: null }),

  setLoading: (loading: boolean) => set({ isLoading: loading }),

  setAuthData: (user: User, token: string | null) => {
    set({
      user,
      token,
      isAuthenticated: true,
      isLoading: false,
      error: null,
      hasAuthChecked: true,
    })
  },

  // 새로운 토큰 갱신 기능
  refreshAccessToken: async () => {
    try {
      const response = await fetch(
        `${process.env.NEXT_PUBLIC_API_URL || 'http://localhost:8000'}/api/auth/refresh`,
        {
          method: 'POST',
          credentials: 'include', // 쿠키 포함
        }
      )

      if (response.ok) {
        const data = await response.json()
        set({ token: data.access_token, hasAuthChecked: true })
        return data.access_token
      } else {
        // Refresh token 만료 시 로그아웃
        set({
          user: null,
          token: null,
          isAuthenticated: false,
          error: null,
          hasAuthChecked: true,
        })

        return null
      }
    } catch {
      set({
        user: null,
        token: null,
        isAuthenticated: false,
        error: 'Token refresh failed',
        hasAuthChecked: true,
      })
      return null
    }
  },
}))

export { useAuthStore }
export type { AuthStore, User }<|MERGE_RESOLUTION|>--- conflicted
+++ resolved
@@ -131,15 +131,9 @@
           isAuthenticated: true,
           isLoading: false,
           hasAuthChecked: true,
-<<<<<<< HEAD
-          error: null,
-        })
-      } else {
-=======
         })
       } else {
         // 401/403 에러는 정상적인 비로그인 상태로 처리
->>>>>>> 400b4794
         set({
           user: null,
           token: null,
