/**
 * Motion Text Renderer 시나리오 생성 유틸리티 (shared)
 */

export interface RendererConfig {
  version: '1.3'
  timebase: { unit: 'seconds' | 'tc'; fps?: number }
  stage: {
    baseAspect: '16:9' | '9:16' | 'auto'
    backgroundColor?: string
    safeArea?: { top?: number; bottom?: number; left?: number; right?: number }
  }
  behavior?: {
    preloadMs?: number
    resizeThrottleMs?: number
    snapToFrame?: boolean
  }
  tracks: Array<{
    id: string
    type: 'subtitle' | 'free'
    layer: number
    defaultStyle?: Record<string, unknown>
    safeArea?: { top?: number; bottom?: number; left?: number; right?: number }
  }>
  cues: Array<{
    id: string
    track: string
    hintTime?: { start?: number; end?: number }
    root: Record<string, unknown>
  }>
}

// V2 Scenario Types (minimal, local to frontend)
export interface RendererConfigV2 {
  version: '2.0'
  pluginApiVersion: '3.0'
  timebase: { unit: 'seconds'; fps?: number }
  stage: { baseAspect: '16:9' | '9:16' | 'auto' }
  define?: Record<string, unknown>
  tracks: Array<{
    id: string
    type: 'subtitle' | 'free'
    layer: number
    defaultStyle?: Record<string, unknown>
    defaultConstraints?: Record<string, unknown>
  }>
  cues: Array<{
    id: string
    track: string
    domLifetime?: [number, number]
    root: V2NodeGroup
  }>
}

type V2NodeBase = {
  id: string
  eType: 'group' | 'text' | 'image' | 'video'
  displayTime?: [number, number]
  // Node-level baseTime per v2 spec. When pluginChain entries omit baseTime,
  // this window can be used as the reference for timeOffset.
  baseTime?: [number, number]
  layout?: Record<string, unknown> | string
  style?: Record<string, unknown> | string
  pluginChain?: Array<{
    name: string
    baseTime?: [number, number]
    timeOffset?: [number | string, number | string]
    params?: Record<string, unknown>
    compose?: 'replace' | 'add' | 'multiply'
  }>
}

type V2NodeText = V2NodeBase & {
  eType: 'text'
  text: string
}

type V2NodeGroup = V2NodeBase & {
  eType: 'group'
  children?: Array<V2NodeText>
}

export interface PluginManifest {
  name: string
  version: string
  pluginApi: string
  targets: string[]
  capabilities?: string[]
  schema: Record<string, SchemaProperty>
}

export interface SchemaProperty {
  type: 'number' | 'string' | 'boolean' | 'object' | 'select'
  default: unknown

  // 레거시 지원 (기존 플러그인용)
  label?: string
  description?: string

  // 새로운 i18n 구조
  i18n?: {
    label: { ko: string; en?: string }
    description: { ko: string; en?: string }
  }

  // UI 컨트롤 정의
  ui?: {
    control: 'slider' | 'color' | 'text' | 'checkbox' | 'select' | 'object'
    allowDefine?: boolean
<<<<<<< HEAD
    unit?: string  // px, s, °, Hz 등
    step?: number  // UI에서 사용할 step (schema.step과 별개)
=======
    unit?: string // px, s, °, Hz 등
    step?: number // UI에서 사용할 step (schema.step과 별개)
>>>>>>> 947178d1
  }

  // 제약사항
  min?: number
  max?: number
  step?: number
  pattern?: string
  enum?: string[]

  // 중첩 객체용
  properties?: Record<string, SchemaProperty>
}

export interface PreviewSettings {
  text: string
  position: { x: number; y: number }
  size: { width: number; height: number }
  pluginParams: Record<string, unknown>
  rotationDeg?: number
  fontSizeRel?: number
}

export type ManifestLoadMode = 'server' | 'local' | 'auto'

export interface ManifestLoadOptions {
  mode?: ManifestLoadMode
  serverBase?: string
  localBase?: string
  fetchImpl?: typeof fetch
}

export async function loadPluginManifest(
  pluginName: string,
  opts: ManifestLoadOptions = {}
): Promise<PluginManifest> {
  try {
    const key = pluginName.includes('@') ? pluginName : `${pluginName}@1.0.0`
    const mode: ManifestLoadMode = opts.mode ?? 'auto'
    const serverBase = (opts.serverBase ?? '').replace(/\/$/, '')
    const localBase = opts.localBase ?? ''
    const f =
      opts.fetchImpl ??
      (typeof fetch !== 'undefined' ? fetch.bind(window) : undefined)
    if (!f)
      throw new Error('No fetch implementation available in this environment')

    const tryUrls: string[] = []
    if (mode === 'server' || mode === 'auto') {
      if (serverBase) tryUrls.push(`${serverBase}/plugins/${key}/manifest.json`)
      // Fallback: encoded variant only if needed (rare servers expect encoding)
      if (serverBase)
        tryUrls.push(
          `${serverBase}/plugins/${encodeURIComponent(key)}/manifest.json`
        )
    }
    if (mode === 'local' || mode === 'auto') {
      if (localBase) {
        const base = localBase.endsWith('/') ? localBase : localBase + '/'
        tryUrls.push(`${base}${encodeURIComponent(key)}/manifest.json`)
        tryUrls.push(`${base}${key}/manifest.json`)
      }
      tryUrls.push(`/plugin/${encodeURIComponent(key)}/manifest.json`)
      tryUrls.push(`/plugin/${key}/manifest.json`)
    }

    let lastErr: unknown = null
    for (const url of tryUrls) {
      try {
        const res = await f(url)
        if (!res || !res.ok) continue
        const ct = res.headers.get('content-type') || ''
        if (/json/i.test(ct)) return await res.json()
        try {
          return await res.json()
        } catch {
          continue
        }
      } catch (e) {
        lastErr = e
      }
    }
    throw new Error(
      `Failed to load manifest for ${pluginName}. Tried ${tryUrls.join(', ')}. Last error: ${String(lastErr)}`
    )
  } catch (error) {
    console.error(`Error loading manifest for ${pluginName}:`, error)
    throw error
  }
}

export function getDefaultParameters(
  manifest: PluginManifest
): Record<string, unknown> {
  const params: Record<string, unknown> = {}
  Object.entries(manifest.schema).forEach(([key, property]) => {
    params[key] = property.default
  })
  return params
}

// --- V2 Helpers ---

function clamp01(x: number): number {
  return Math.max(0, Math.min(1, x))
}

function pctStr(p: number): string {
  const v = Math.round(clamp01(p) * 10000) / 100 // keep 2 decimals
  return `${v}%`
}

export function computeBaseTimeAndOffset(
  displayTime: [number, number],
  relStartPct?: number,
  relEndPct?: number
): { baseTime: [number, number]; timeOffset: [string, string] } {
  const baseTime: [number, number] = [
    Number(displayTime[0] || 0),
    Number(displayTime[1] || 0),
  ]
  const startP = relStartPct == null ? 0 : clamp01(relStartPct)
  const endP = relEndPct == null ? 1 : clamp01(relEndPct)
  return { baseTime, timeOffset: [pctStr(startP), pctStr(endP)] }
}

/**
 * Compute timeOffset as absolute seconds relative to baseTime[0].
 * Useful when UI produces absolute second timings within a known base window.
 */
export function computeTimeOffsetSeconds(
  baseTime: [number, number],
  absStartSec?: number,
  absEndSec?: number
): { baseTime: [number, number]; timeOffset: [number, number] } {
  const b0 = Number(baseTime[0] || 0)
  const b1 = Number(baseTime[1] || 0)
  const len = Math.max(0, b1 - b0)
  const s = Math.max(0, Math.min(len, Number(absStartSec ?? 0) - b0))
  const e = Math.max(s, Math.min(len, Number(absEndSec ?? len) - b0))
  return { baseTime: [b0, b1], timeOffset: [s, e] }
}

// --- V2 Generators ---

export function generatePreviewScenarioV2(
  pluginName: string,
  settings: PreviewSettings,
  duration: number = 3
): RendererConfigV2 {
  const centerX = settings.position.x + settings.size.width / 2
  const centerY = settings.position.y + settings.size.height / 2
  const normalizedX = Math.max(0, Math.min(1, centerX / 640))
  const normalizedY = Math.max(0, Math.min(1, centerY / 360))
  const relW = Math.max(0, Math.min(1, settings.size.width / 640))
  const relH = Math.max(0, Math.min(1, settings.size.height / 360))

  const groupDisplay: [number, number] = [0, duration]
  const { baseTime, timeOffset } = computeBaseTimeAndOffset(groupDisplay)

  return {
    version: '2.0',
    pluginApiVersion: '3.0',
    timebase: { unit: 'seconds' },
    stage: { baseAspect: '16:9' },
    tracks: [{ id: 'preview-track', type: 'free', layer: 1, defaultStyle: {} }],
    cues: [
      {
        id: 'preview-cue',
        track: 'preview-track',
        domLifetime: [0, duration],
        root: {
          id: 'root_group',
          eType: 'group',
          displayTime: groupDisplay,
          layout: {
            position: { x: normalizedX, y: normalizedY },
            anchor: 'cc',
            size: { width: relW, height: relH },
          },
          children: [
            {
              id: 'text_1',
              eType: 'text',
              text: settings.text,
              displayTime: groupDisplay,
              layout: { position: { x: 0.5, y: 0.5 }, anchor: 'cc' },
              style: {
                fontSizeRel: settings.fontSizeRel || 0.06,
                fontFamily: 'Arial, sans-serif',
                color: '#ffffff',
                align: 'center',
                whiteSpace: 'nowrap',
              },
              pluginChain: [
                {
                  name: pluginName,
                  baseTime,
                  timeOffset,
                  params: settings.pluginParams,
                },
              ],
            },
          ],
        },
      },
    ],
  }
}

export function generateLoopedScenarioV2(
  pluginName: string,
  settings: PreviewSettings,
  duration: number = 3
): RendererConfigV2 {
  const centerX = settings.position.x + settings.size.width / 2
  const centerY = settings.position.y + settings.size.height / 2
  const normalizedX = Math.max(0, Math.min(1, centerX / 640))
  const normalizedY = Math.max(0, Math.min(1, centerY / 360))
  const relW = Math.max(0, Math.min(1, settings.size.width / 640))
  const relH = Math.max(0, Math.min(1, settings.size.height / 360))

  const groupDisplay: [number, number] = [0, duration]
  const { baseTime, timeOffset } = computeBaseTimeAndOffset(groupDisplay, 0, 1)

  return {
    version: '2.0',
    pluginApiVersion: '3.0',
    timebase: { unit: 'seconds' },
    stage: { baseAspect: '16:9' },
    tracks: [{ id: 'free', type: 'free', layer: 1 }],
    cues: [
      {
        id: 'preview-cue',
        track: 'free',
        domLifetime: [0, duration],
        root: {
          id: 'group_1',
          eType: 'group',
          displayTime: groupDisplay,
          layout: {
            position: { x: normalizedX, y: normalizedY },
            anchor: 'cc',
            size: { width: relW, height: relH },
            transform:
              settings.rotationDeg != null
                ? { rotate: { deg: settings.rotationDeg } }
                : undefined,
            transformOrigin: '50% 50%',
          },
          children: [
            {
              id: 'text_1',
              eType: 'text',
              text: settings.text,
              displayTime: groupDisplay,
              layout: {
                position: { x: 0.5, y: 0.5 },
                anchor: 'cc',
                size: { width: 'auto', height: 'auto' },
                overflow: 'visible',
              },
              style: {
                fontSizeRel: settings.fontSizeRel || 0.07,
                fontFamily: 'Arial, sans-serif',
                color: '#ffffff',
                align: 'center',
                whiteSpace: 'nowrap',
              },
              pluginChain: [
                {
                  name: pluginName,
                  params: settings.pluginParams,
                  baseTime,
                  timeOffset,
                },
              ],
            },
          ],
        },
      },
    ],
  }
}

export function generatePreviewScenario(
  pluginName: string,
  settings: PreviewSettings,
  duration: number = 3
): RendererConfig {
  const centerX = settings.position.x + settings.size.width / 2
  const centerY = settings.position.y + settings.size.height / 2
  const normalizedX = Math.max(0, Math.min(1, centerX / 640))
  const normalizedY = Math.max(0, Math.min(1, centerY / 360))
  const relW = Math.max(0, Math.min(1, settings.size.width / 640))
  const relH = Math.max(0, Math.min(1, settings.size.height / 360))

  return {
    version: '1.3',
    timebase: { unit: 'seconds' },
    stage: { baseAspect: '16:9', backgroundColor: 'transparent' },
    tracks: [{ id: 'preview-track', type: 'free', layer: 1 }],
    cues: [
      {
        id: 'preview-cue',
        track: 'preview-track',
        hintTime: { start: 0 },
        root: {
          e_type: 'group',
          layout: {
            position: { x: normalizedX, y: normalizedY },
            anchor: 'cc',
            size: { width: relW, height: relH },
          },
          children: [
            {
              e_type: 'text',
              text: settings.text,
              absStart: 0,
              absEnd: duration,
              layout: {
                position: { x: 0.5, y: 0.5 },
                anchor: 'cc',
                size: { width: 'auto', height: 'auto' },
                overflow: 'visible',
              },
              style: {
                fontSizeRel: settings.fontSizeRel || 0.06,
                fontFamily: 'Arial, sans-serif',
                color: '#ffffff',
                align: 'center',
                whiteSpace: 'nowrap',
              },
              pluginChain: [
                {
                  name: pluginName,
                  params: settings.pluginParams,
                },
              ],
            },
          ],
        },
      },
    ],
  } as RendererConfig
}

export function generateLoopedScenario(
  pluginName: string,
  settings: PreviewSettings,
  duration: number = 3
): RendererConfig {
  // Convert top-left position to center position for group layout
  const centerX = settings.position.x + settings.size.width / 2
  const centerY = settings.position.y + settings.size.height / 2
  const normalizedX = Math.max(0, Math.min(1, centerX / 640))
  const normalizedY = Math.max(0, Math.min(1, centerY / 360))
  const relW = Math.max(0, Math.min(1, settings.size.width / 640))
  const relH = Math.max(0, Math.min(1, settings.size.height / 360))
  const pluginChain = [
    {
      name: pluginName,
      params: settings.pluginParams,
      relStartPct: 0.0,
      relEndPct: 1.0,
    },
  ]
  const scenario = {
    version: '1.3',
    timebase: { unit: 'seconds' },
    stage: { baseAspect: '16:9' },
    tracks: [{ id: 'free', type: 'free', layer: 1 }],
    cues: [
      {
        id: 'preview-cue',
        track: 'free',
        root: {
          e_type: 'group',
          layout: {
            position: { x: normalizedX, y: normalizedY },
            anchor: 'cc',
            size: { width: relW, height: relH },
            transform:
              settings.rotationDeg != null
                ? { rotate: { deg: settings.rotationDeg } }
                : undefined,
            transformOrigin: '50% 50%',
          },
          children: [
            {
              e_type: 'text',
              text: settings.text,
              absStart: 0,
              absEnd: duration,
              layout: {
                position: { x: 0.5, y: 0.5 },
                anchor: 'cc',
                size: { width: 'auto', height: 'auto' },
                overflow: 'visible',
              },
              style: {
                fontSizeRel: settings.fontSizeRel || 0.07,
                fontFamily: 'Arial, sans-serif',
                color: '#ffffff',
                align: 'center',
                whiteSpace: 'nowrap',
              },
              pluginChain: pluginChain,
            },
          ],
        },
      },
    ],
  } as RendererConfig
  return scenario
}

export function validateAndNormalizeParams(
  params: Record<string, unknown>,
  manifest: PluginManifest
): Record<string, unknown> {
  const normalized: Record<string, unknown> = {}
  Object.entries(manifest.schema).forEach(([key, property]) => {
    const value = params[key] ?? property.default
    switch (property.type) {
      case 'number': {
        let numValue = Number(value as number)
        if (!Number.isFinite(numValue)) {
          const d =
            typeof property.default === 'number'
              ? property.default
              : Number(property.default as number)
          numValue = Number.isFinite(d) ? (d as number) : 0
        }
        if (property.min !== undefined)
          numValue = Math.max(property.min, numValue)
        if (property.max !== undefined)
          numValue = Math.min(property.max, numValue)
        normalized[key] = numValue
        break
      }
      case 'boolean':
        normalized[key] = Boolean(value)
        break
      case 'select': {
        const v = String(value)
        const ok = property.enum?.includes(v)
        normalized[key] = ok ? v : String(property.default ?? '')
        break
      }
      case 'object': {
        // Handle object type - parse JSON string or use object directly
        if (typeof value === 'string' && value.trim()) {
          try {
            normalized[key] = JSON.parse(value)
          } catch (error) {
            console.warn(`Failed to parse JSON for parameter ${key}:`, error)
            normalized[key] = property.default ?? {}
          }
        } else if (typeof value === 'object' && value !== null) {
          normalized[key] = value
        } else {
          normalized[key] = property.default ?? {}
        }
        break
      }
      case 'string':
      default:
        normalized[key] = String(value ?? property.default ?? '')
        break
    }
  })
  return normalized
}<|MERGE_RESOLUTION|>--- conflicted
+++ resolved
@@ -107,13 +107,8 @@
   ui?: {
     control: 'slider' | 'color' | 'text' | 'checkbox' | 'select' | 'object'
     allowDefine?: boolean
-<<<<<<< HEAD
-    unit?: string  // px, s, °, Hz 등
-    step?: number  // UI에서 사용할 step (schema.step과 별개)
-=======
     unit?: string // px, s, °, Hz 등
     step?: number // UI에서 사용할 step (schema.step과 별개)
->>>>>>> 947178d1
   }
 
   // 제약사항
