'use client'

import Image from 'next/image'
import Link from 'next/link'
<<<<<<< HEAD
=======
import { useRouter } from 'next/navigation'
import { useCallback, useEffect, useRef, useState } from 'react'
>>>>>>> 409325e9

import Button from '@/components/Button'
import EditTranscriptionSection from '@/components/LandingPage/EditTranscriptionSection'
import FastTranscriptionSection from '@/components/LandingPage/FastTranscriptionSection'
import Footer from '@/components/LandingPage/Footer'
import HeroSection from '@/components/LandingPage/HeroSection'
import OpenLibrarySection from '@/components/LandingPage/OpenLibrarySection'
import SubtitleEditorSection from '@/components/LandingPage/SubtitleEditorSection'
import VoTSection from '@/components/LandingPage/VoTSection'
<<<<<<< HEAD
import OpenLibrarySection from '@/components/LandingPage/OpenLibrarySection'
import Footer from '@/components/LandingPage/Footer'
import { useUploadModal } from '@/hooks/useUploadModal'
=======
import UploadModal from '@/components/UploadModal'
>>>>>>> 409325e9

export default function Home() {
  const [isHeaderVisible, setIsHeaderVisible] = useState(true)
  const [lastScrollY, setLastScrollY] = useState(0)
  const [isTranscriptionModalOpen, setIsTranscriptionModalOpen] =
    useState(false)
  const { isTranscriptionLoading, handleFileSelect, handleStartTranscription } =
    useUploadModal()

  const heroRef = useRef<HTMLElement>(null)
  const featuresRef = useRef<HTMLElement>(null)
  const editRef = useRef<HTMLElement>(null)
  const subtitleRef = useRef<HTMLElement>(null)
  const votRef = useRef<HTMLElement>(null)
  const libraryRef = useRef<HTMLElement>(null)

  const handleScroll = useCallback(() => {
    const currentScrollY = window.scrollY

    if (currentScrollY < 50) {
      if (!isHeaderVisible) setIsHeaderVisible(true)
    } else if (Math.abs(currentScrollY - lastScrollY) > 15) {
      const shouldShow = currentScrollY < lastScrollY
      if (shouldShow !== isHeaderVisible) {
        setIsHeaderVisible(shouldShow)
        setLastScrollY(currentScrollY)
      }
    }
  }, [lastScrollY, isHeaderVisible])

  useEffect(() => {
    let timeoutId: NodeJS.Timeout
    const throttledScroll = () => {
      clearTimeout(timeoutId)
      timeoutId = setTimeout(handleScroll, 16) // ~60fps
    }

    window.addEventListener('scroll', throttledScroll, { passive: true })
    return () => {
      window.removeEventListener('scroll', throttledScroll)
      clearTimeout(timeoutId)
    }
  }, [handleScroll])

  // Intersection Observer for section fade-in animations
  useEffect(() => {
    const fadeObserver = new IntersectionObserver(
      (entries) => {
        entries.forEach((entry) => {
          if (entry.isIntersecting) {
            entry.target.classList.add('visible')
            if (process.env.NODE_ENV === 'development') {
              console.log('Section became visible:', entry.target)
            }
          }
        })
      },
      {
        rootMargin: '0px 0px -100px 0px',
        threshold: 0.2,
      }
    )

    const refs = [
      heroRef,
      featuresRef,
      editRef,
      subtitleRef,
      votRef,
      libraryRef,
    ]

    refs.forEach((ref) => {
      if (ref.current) {
        fadeObserver.observe(ref.current)
        if (process.env.NODE_ENV === 'development') {
          console.log('Observing element:', ref.current)
        }
      }
    })

    return () => {
      fadeObserver.disconnect()
    }
  }, [])

<<<<<<< HEAD
  const wrappedHandleStartTranscription = (
    data: Parameters<typeof handleStartTranscription>[0]
  ) => {
    return handleStartTranscription(
      data,
      () => setIsTranscriptionModalOpen(false),
      true
    )
=======
  const handleFileSelect = (files: FileList) => {
    if (process.env.NODE_ENV === 'development') {
      console.log(
        'Selected files:',
        Array.from(files).map((file) => ({
          name: file.name,
          size: file.size,
          type: file.type,
        }))
      )
    }
    // Files are now stored in the modal state, modal stays open
  }
  const handleStartTranscription = async (data: {
    files?: FileList
    url?: string
    language: string
    useDictionary: boolean
    autoSubmit: boolean
    method: 'file' | 'link'
  }) => {
    const handleTranscriptionResponse = async (response: Response) => {
      if (response.ok) {
        const result = await response.json()
        if (process.env.NODE_ENV === 'development') {
          console.log('Transcription started successfully: ', result)
        }
        setIsTranscriptionModalOpen(false)
        router.push('/editor')
      } else {
        throw new Error(`HTTP error! status: ${response.status}`)
      }
    }

    try {
      setIsTranscriptionLoading(true)
      if (process.env.NODE_ENV === 'development') {
        console.log('Starting transcription with data:', data)
      }

      let response: Response

      if (data.method === 'file' && data.files) {
        // Create FormData for file upload
        const formData = new FormData()

        // Add files to FormData
        Array.from(data.files).forEach((file, index) => {
          formData.append(`file_${index}`, file)
        })

        // Add configuration
        formData.append('language', data.language)
        formData.append('useDictionary', data.useDictionary.toString())
        formData.append('autoSubmit', data.autoSubmit.toString())
        formData.append('method', data.method)

        // 시연용 백엔드 API 호출 - /results 엔드포인트
        const apiUrl =
          process.env.NEXT_PUBLIC_API_URL || 'http://localhost:8000'
        response = await fetch(`${apiUrl}/api/upload-video/results`, {
          // API endpoint for file upload transcription
          // response = await fetch('/api/transcription/upload', {
          method: 'POST',
          headers: {
            'Content-Type': 'application/json',
          },
          body: JSON.stringify({
            jobId: 'demo-job-id',
            status: 'completed',
          }),
        })

        if (response.ok) {
          const result = await response.json()
          console.log('Mock transcription result:', result)

          // Close modal after successful submission
          setIsTranscriptionModalOpen(false)

          // Redirect to transcriptions page after successful upload
          router.push('/transcriptions')
        } else {
          throw new Error(`HTTP error! status: ${response.status}`)
        }
      } else if (data.method === 'link' && data.url) {
        // Send URL data as JSON
        response = await fetch('/api/transcription/url', {
          method: 'POST',
          headers: {
            'Content-Type': 'application/json',
          },
          body: JSON.stringify({
            url: data.url,
            language: data.language,
            useDictionary: data.useDictionary,
            autoSubmit: data.autoSubmit,
            method: data.method,
          }),
        })
      } else {
        return
      }
      await handleTranscriptionResponse(response)
    } catch (error) {
      console.error('Error starting transcription:', error)
      alert('Failed to start transcription. Please try again.')
    } finally {
      setIsTranscriptionLoading(false)
    }
>>>>>>> 409325e9
  }

  return (
    <div className="font-sans min-h-screen bg-black text-white overflow-x-hidden relative">
      {/* Animated Background */}
      <div className="fixed inset-0 z-0 overflow-hidden">
        <div className="absolute -inset-10 opacity-40">
          <div className="absolute bottom-1/4 left-3/11 w-86 h-86 bg-primary rounded-full filter blur-3xl bg-blob animate-blob animation-delay-0"></div>
          <div className="absolute top-1/3 left-4/7 w-72 h-72 bg-primary-light rounded-full filter blur-3xl bg-blob animate-blob animation-delay-1000"></div>
          <div className="absolute bottom-1/7 left-6/11 w-64 h-64 bg-amber-300 rounded-full filter blur-3xl bg-blob animate-blob animation-delay-2500"></div>
          <div className="absolute bottom-2/4 left-4/11 w-86 h-86 bg-red-500 rounded-full filter blur-3xl bg-blob animate-blob animation-delay-4000"></div>
          <div className="absolute bottom-1/9 left-1/11 w-56 h-56 bg-green-500 rounded-full filter blur-3xl bg-blob animate-blob animation-delay-5000"></div>
          <div className="absolute bottom-1/3 left-5/11 w-56 h-56 bg-white rounded-full filter blur-3xl bg-blob animate-blob animation-delay-2000"></div>
          <div className="absolute bottom-6/11 left-9/11 w-56 h-56 bg-fuchsia-600 rounded-full filter blur-3xl bg-blob animate-blob animation-delay-3000"></div>
        </div>
      </div>

      {/* Main content with higher z-index */}
      <div className="relative z-10">
        {/* Header */}
        <header
          className={`fixed top-0 w-full bg-black/90 border-b border-gray-slate/20 z-50 transition-transform duration-300 ${
            isHeaderVisible ? 'translate-y-0' : '-translate-y-full'
          }`}
        >
          <div className="max-w-7xl mx-auto px-6 py-4">
            <div className="flex items-center justify-between">
              <Link href="/" className="flex items-center space-x-3">
                <Image
                  src="/logo.svg"
                  alt="ECG Logo"
                  width={40}
                  height={40}
                  className="w-10 h-10 rounded-full"
                />
                <h1 className="text-h3 text-white font-bold">ECG</h1>
              </Link>
              <nav className="hidden md:flex items-center space-x-8">
                <Link
                  href="/transcriptions"
                  className="text-sm text-gray-medium font-bold hover:text-white transition-colors"
                >
                  Dashboard
                </Link>
                <a
                  href="#features"
                  className="text-sm text-gray-medium font-bold hover:text-white transition-colors"
                >
                  Features
                </a>
                <a
                  href="#open-library"
                  className="text-sm text-gray-medium font-bold hover:text-white transition-colors"
                >
                  Open Library
                </a>
                <a
                  href="#vot"
                  className="flex items-center space-x-1 text-sm text-gray-medium font-bold hover:text-white transition-colors"
                >
                  <span>VoT</span>
                </a>
                <a
                  href="#"
                  className="text-sm text-gray-medium font-bold hover:text-white transition-colors"
                >
                  Login
                </a>
                <Button
                  variant="accent"
                  size="medium"
                  className="font-bold rounded-full"
                >
                  Sign up
                </Button>
              </nav>
            </div>
          </div>
        </header>

        {/* Hero Section */}
        <HeroSection heroRef={heroRef} />

        {/* Fast Transcription Section */}
        <FastTranscriptionSection
          featuresRef={featuresRef}
          onTranscriptionClick={() => setIsTranscriptionModalOpen(true)}
        />

        {/* Edit Transcription Section */}
        <EditTranscriptionSection editRef={editRef} />

        {/* Subtitle Editor Section */}
        <SubtitleEditorSection subtitleRef={subtitleRef} />

        {/* VoT Section */}
        <VoTSection votRef={votRef} />

        {/* Open Library Section */}
        <OpenLibrarySection libraryRef={libraryRef} />

        {/* Footer */}
        <Footer />
      </div>

      {/* Upload Modal */}
      <UploadModal
        isOpen={isTranscriptionModalOpen}
        onClose={() =>
          !isTranscriptionLoading && setIsTranscriptionModalOpen(false)
        }
        onFileSelect={handleFileSelect}
        onStartTranscription={wrappedHandleStartTranscription}
        acceptedTypes={['audio/*', 'video/*']}
        maxFileSize={100 * 1024 * 1024} // 100MB
        multiple={true}
        isLoading={isTranscriptionLoading}
      />
    </div>
  )
}<|MERGE_RESOLUTION|>--- conflicted
+++ resolved
@@ -2,11 +2,6 @@
 
 import Image from 'next/image'
 import Link from 'next/link'
-<<<<<<< HEAD
-=======
-import { useRouter } from 'next/navigation'
-import { useCallback, useEffect, useRef, useState } from 'react'
->>>>>>> 409325e9
 
 import Button from '@/components/Button'
 import EditTranscriptionSection from '@/components/LandingPage/EditTranscriptionSection'
@@ -16,13 +11,10 @@
 import OpenLibrarySection from '@/components/LandingPage/OpenLibrarySection'
 import SubtitleEditorSection from '@/components/LandingPage/SubtitleEditorSection'
 import VoTSection from '@/components/LandingPage/VoTSection'
-<<<<<<< HEAD
 import OpenLibrarySection from '@/components/LandingPage/OpenLibrarySection'
 import Footer from '@/components/LandingPage/Footer'
 import { useUploadModal } from '@/hooks/useUploadModal'
-=======
-import UploadModal from '@/components/UploadModal'
->>>>>>> 409325e9
+
 
 export default function Home() {
   const [isHeaderVisible, setIsHeaderVisible] = useState(true)
@@ -109,7 +101,6 @@
     }
   }, [])
 
-<<<<<<< HEAD
   const wrappedHandleStartTranscription = (
     data: Parameters<typeof handleStartTranscription>[0]
   ) => {
@@ -118,118 +109,7 @@
       () => setIsTranscriptionModalOpen(false),
       true
     )
-=======
-  const handleFileSelect = (files: FileList) => {
-    if (process.env.NODE_ENV === 'development') {
-      console.log(
-        'Selected files:',
-        Array.from(files).map((file) => ({
-          name: file.name,
-          size: file.size,
-          type: file.type,
-        }))
-      )
-    }
-    // Files are now stored in the modal state, modal stays open
-  }
-  const handleStartTranscription = async (data: {
-    files?: FileList
-    url?: string
-    language: string
-    useDictionary: boolean
-    autoSubmit: boolean
-    method: 'file' | 'link'
-  }) => {
-    const handleTranscriptionResponse = async (response: Response) => {
-      if (response.ok) {
-        const result = await response.json()
-        if (process.env.NODE_ENV === 'development') {
-          console.log('Transcription started successfully: ', result)
-        }
-        setIsTranscriptionModalOpen(false)
-        router.push('/editor')
-      } else {
-        throw new Error(`HTTP error! status: ${response.status}`)
-      }
-    }
-
-    try {
-      setIsTranscriptionLoading(true)
-      if (process.env.NODE_ENV === 'development') {
-        console.log('Starting transcription with data:', data)
-      }
-
-      let response: Response
-
-      if (data.method === 'file' && data.files) {
-        // Create FormData for file upload
-        const formData = new FormData()
-
-        // Add files to FormData
-        Array.from(data.files).forEach((file, index) => {
-          formData.append(`file_${index}`, file)
-        })
-
-        // Add configuration
-        formData.append('language', data.language)
-        formData.append('useDictionary', data.useDictionary.toString())
-        formData.append('autoSubmit', data.autoSubmit.toString())
-        formData.append('method', data.method)
-
-        // 시연용 백엔드 API 호출 - /results 엔드포인트
-        const apiUrl =
-          process.env.NEXT_PUBLIC_API_URL || 'http://localhost:8000'
-        response = await fetch(`${apiUrl}/api/upload-video/results`, {
-          // API endpoint for file upload transcription
-          // response = await fetch('/api/transcription/upload', {
-          method: 'POST',
-          headers: {
-            'Content-Type': 'application/json',
-          },
-          body: JSON.stringify({
-            jobId: 'demo-job-id',
-            status: 'completed',
-          }),
-        })
-
-        if (response.ok) {
-          const result = await response.json()
-          console.log('Mock transcription result:', result)
-
-          // Close modal after successful submission
-          setIsTranscriptionModalOpen(false)
-
-          // Redirect to transcriptions page after successful upload
-          router.push('/transcriptions')
-        } else {
-          throw new Error(`HTTP error! status: ${response.status}`)
-        }
-      } else if (data.method === 'link' && data.url) {
-        // Send URL data as JSON
-        response = await fetch('/api/transcription/url', {
-          method: 'POST',
-          headers: {
-            'Content-Type': 'application/json',
-          },
-          body: JSON.stringify({
-            url: data.url,
-            language: data.language,
-            useDictionary: data.useDictionary,
-            autoSubmit: data.autoSubmit,
-            method: data.method,
-          }),
-        })
-      } else {
-        return
-      }
-      await handleTranscriptionResponse(response)
-    } catch (error) {
-      console.error('Error starting transcription:', error)
-      alert('Failed to start transcription. Please try again.')
-    } finally {
-      setIsTranscriptionLoading(false)
-    }
->>>>>>> 409325e9
+
   }
 
   return (
