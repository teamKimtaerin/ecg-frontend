--- conflicted
+++ resolved
@@ -8,10 +8,7 @@
 } from '@dnd-kit/core'
 import { useCallback, useEffect, useId, useRef, useState } from 'react'
 import { createPortal } from 'react-dom'
-<<<<<<< HEAD
-
-=======
->>>>>>> 2cf28ca4
+
 // Store
 import { useEditorStore } from './store'
 
@@ -22,12 +19,8 @@
 import { mediaStorage } from '@/utils/storage/mediaStorage'
 import { projectStorage } from '@/utils/storage/projectStorage'
 
-<<<<<<< HEAD
 // API Services
-import { transcriptionService } from '@/services/api/transcriptionService'
-
-=======
->>>>>>> 2cf28ca4
+
 // Types
 import { ClipItem } from './components/ClipComponent/types'
 import { EditorTab } from './types'
