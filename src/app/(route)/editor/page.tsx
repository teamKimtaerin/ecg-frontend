'use client'

<<<<<<< HEAD
import { DndContext, closestCenter } from '@dnd-kit/core'
import { useCallback, useEffect, useId, useRef, useState } from 'react'
=======
import {
  DndContext,
  closestCenter,
  closestCorners,
  DragOverlay,
} from '@dnd-kit/core'
import { useCallback, useEffect, useId, useState, useRef } from 'react'
>>>>>>> f2b9fc89
import { createPortal } from 'react-dom'

// Store
import { useEditorStore } from './store'

// Storage & Managers
import { log } from '@/utils/logger'
import { AutosaveManager } from '@/utils/managers/AutosaveManager'
import { projectInfoManager } from '@/utils/managers/ProjectInfoManager'
import { mediaStorage } from '@/utils/storage/mediaStorage'
import { projectStorage } from '@/utils/storage/projectStorage'

// API Services
import { API_CONFIG } from '@/config/api.config'
import { transcriptionService } from '@/services/api/transcriptionService'

// Types
import { ClipItem } from './components/ClipComponent/types'
import { EditorTab } from './types'

// Hooks
import { useUploadModal } from '@/hooks/useUploadModal'
import { useDragAndDrop } from './hooks/useDragAndDrop'
import { useSelectionBox } from './hooks/useSelectionBox'
import { useUnsavedChanges } from './hooks/useUnsavedChanges'
import { useGlobalWordDragAndDrop } from './hooks/useGlobalWordDragAndDrop'

// Components
import SelectionBox from '@/components/DragDrop/SelectionBox'
import NewUploadModal from '@/components/NewUploadModal'
import TutorialModal from '@/components/TutorialModal'
import { ChevronDownIcon } from '@/components/icons'
import AlertDialog from '@/components/ui/AlertDialog'
import LoadingSpinner from '@/components/ui/LoadingSpinner'
import ResizablePanelDivider from '@/components/ui/ResizablePanelDivider'
import { getSpeakerColor } from '@/utils/editor/speakerColors'
import AnimationAssetSidebar from './components/AnimationAssetSidebar'
import EditorHeaderTabs from './components/EditorHeaderTabs'
import SimpleToolbar from './components/SimpleToolbar'
import SpeakerManagementSidebar from './components/SpeakerManagementSidebar'
import SubtitleEditList from './components/SubtitleEditList'
import TemplateSidebar from './components/TemplateSidebar'
<<<<<<< HEAD
import Toolbars from './components/Toolbars'
import VideoSection from './components/VideoSection'
=======
import { ChevronDownIcon } from '@/components/icons'
import { getSpeakerColor } from '@/utils/editor/speakerColors'
import { normalizeClipOrder } from '@/utils/editor/clipTimelineUtils'
>>>>>>> f2b9fc89

// Utils
import { EditorHistory } from '@/utils/editor/EditorHistory'
import { areClipsConsecutive } from '@/utils/editor/clipMerger'
import { BatchChangeSpeakerCommand } from '@/utils/editor/commands/BatchChangeSpeakerCommand'
import { ChangeSpeakerCommand } from '@/utils/editor/commands/ChangeSpeakerCommand'
import { CopyClipsCommand } from '@/utils/editor/commands/CopyClipsCommand'
import { DeleteClipCommand } from '@/utils/editor/commands/DeleteClipCommand'
import { MergeClipsCommand } from '@/utils/editor/commands/MergeClipsCommand'
import { PasteClipsCommand } from '@/utils/editor/commands/PasteClipsCommand'
import { RemoveSpeakerCommand } from '@/utils/editor/commands/RemoveSpeakerCommand'
import { SplitClipCommand } from '@/utils/editor/commands/SplitClipCommand'
import { showToast } from '@/utils/ui/toast'

// TimelineClipCard 컴포넌트
interface TimelineClipCardProps {
  clip: ClipItem
  isActive: boolean
  startTime: number
  endTime: number
  speakers: string[]
  speakerColors: Record<string, string>
  onClipSelect: (clipId: string) => void
  onSpeakerChange: (clipId: string, newSpeaker: string) => void
  onAddSpeaker: (name: string) => void
  onRenameSpeaker: (oldName: string, newName: string) => void
  onOpenSpeakerManagement: () => void
  formatTime: (seconds: number) => string
}

function TimelineClipCard({
  clip,
  isActive,
  startTime,
  endTime,
  speakers,
  speakerColors,
  onClipSelect,
  onSpeakerChange,
  onAddSpeaker,
  onRenameSpeaker,
  onOpenSpeakerManagement,
  formatTime,
}: TimelineClipCardProps) {
  const [isDropdownOpen, setIsDropdownOpen] = useState(false)
  const [editingSpeaker, setEditingSpeaker] = useState<string | null>(null)
  const [editingName, setEditingName] = useState('')
  const [showRenameModal, setShowRenameModal] = useState(false)
  const [pendingRename, setPendingRename] = useState<{
    oldName: string
    newName: string
  } | null>(null)
  const dropdownRef = useRef<HTMLDivElement>(null)
  const inputRef = useRef<HTMLInputElement>(null)

  // 외부 클릭 감지
  useEffect(() => {
    const handleClickOutside = (event: MouseEvent) => {
      const target = event.target as Node

      if (dropdownRef.current && dropdownRef.current.contains(target)) {
        return
      }

      const portalDropdown = document.querySelector('.fixed.rounded.bg-white')
      if (portalDropdown && portalDropdown.contains(target)) {
        return
      }

      setIsDropdownOpen(false)
    }

    if (isDropdownOpen) {
      document.addEventListener('mousedown', handleClickOutside)
      return () => document.removeEventListener('mousedown', handleClickOutside)
    }
  }, [isDropdownOpen])

  const handleSpeakerSelect = (value: string) => {
    if (value === 'add_new') {
      const nextSpeakerNumber = speakers.length + 1
      const newSpeakerName = `화자${nextSpeakerNumber}`
      onAddSpeaker(newSpeakerName)
      onSpeakerChange(clip.id, newSpeakerName)
      setIsDropdownOpen(false)
    } else if (value === 'manage_speakers') {
      onOpenSpeakerManagement()
      setIsDropdownOpen(false)
    } else if (value.startsWith('edit_')) {
      const speakerToEdit = value.replace('edit_', '')
      setEditingSpeaker(speakerToEdit)
      setEditingName(speakerToEdit)
      setIsDropdownOpen(false)
      setTimeout(() => inputRef.current?.focus(), 100)
    } else {
      onSpeakerChange(clip.id, value)
      setIsDropdownOpen(false)
    }
  }

  const handleSaveEdit = () => {
    if (!editingName.trim() || !editingSpeaker) {
      handleCancelEdit()
      return
    }

    const trimmedName = editingName.trim()

    if (trimmedName === editingSpeaker) {
      setEditingSpeaker(null)
      setEditingName('')
      return
    }

    if (speakers.includes(trimmedName) && trimmedName !== editingSpeaker) {
      showToast('이미 존재하는 화자명입니다', 'error')
      setEditingName(editingSpeaker)
      return
    }

    setPendingRename({ oldName: editingSpeaker, newName: trimmedName })
    setShowRenameModal(true)
    setEditingSpeaker(null)
    setEditingName('')
  }

  const handleRenameChoice = (applyToAll: boolean) => {
    if (!pendingRename) return

    if (applyToAll) {
      onRenameSpeaker(pendingRename.oldName, pendingRename.newName)
    } else {
      onAddSpeaker(pendingRename.newName)
      onSpeakerChange(clip.id, pendingRename.newName)
    }

    setShowRenameModal(false)
    setPendingRename(null)
    setEditingSpeaker(null)
    setEditingName('')
  }

  const handleCancelEdit = () => {
    setEditingSpeaker(null)
    setEditingName('')
    if (inputRef.current) {
      inputRef.current.blur()
    }
  }

  return (
    <>
      <div
        className={`p-3 rounded-lg cursor-pointer transition-all border ${
          isActive
            ? 'bg-blue-50 border-blue-200 shadow-md'
            : 'bg-gray-50 hover:bg-gray-100 border-gray-200'
        }`}
        onClick={() => onClipSelect(clip.id)}
      >
        {/* 시간 정보 */}
        <div className="mb-3">
          <span className="text-xs text-gray-500">
            {formatTime(startTime)} - {formatTime(endTime)}
          </span>
        </div>

        {/* 메인 콘텐츠 - 고급 편집 페이지와 동일한 그리드 레이아웃 */}
        <div className="grid grid-cols-[160px_1fr] gap-3 items-start">
          {/* 화자 영역 */}
          <div className="flex items-center h-8">
            {editingSpeaker ? (
              <div
                className="relative flex-shrink-0"
                onClick={(e) => e.stopPropagation()}
              >
                <input
                  ref={inputRef}
                  type="text"
                  value={editingName}
                  onChange={(e) => setEditingName(e.target.value)}
                  onKeyDown={(e) => {
                    e.stopPropagation()
                    if (e.key === 'Enter') handleSaveEdit()
                    if (e.key === 'Escape') handleCancelEdit()
                  }}
                  onBlur={() => setTimeout(() => handleSaveEdit(), 100)}
                  placeholder="화자 이름 입력"
                  className="h-8 px-3 text-sm bg-white text-black border border-gray-300 rounded
                            focus:outline-none focus:ring-2 focus:border-transparent 
                            w-[120px] flex-shrink-0 focus:ring-blue-500"
                />
              </div>
            ) : (
              <div
                ref={dropdownRef}
                className="relative flex-shrink-0"
                onClick={(e) => e.stopPropagation()}
              >
                <button
                  type="button"
                  className="inline-flex items-center justify-between h-8 px-3 text-sm font-medium
                             bg-transparent text-black border border-gray-300 rounded
                             hover:bg-gray-50 hover:border-gray-400 transition-all
                             focus:outline-none focus:ring-2 focus:ring-blue-500
                             w-[120px] flex-shrink-0 cursor-pointer"
                  onClick={(e) => {
                    e.preventDefault()
                    e.stopPropagation()
                    setIsDropdownOpen(!isDropdownOpen)
                  }}
                >
                  <div className="flex items-center gap-2 flex-1 min-w-0">
                    <div
                      className="w-3 h-3 rounded-full flex-shrink-0"
                      style={{
                        backgroundColor: getSpeakerColor(
                          clip.speaker,
                          speakerColors
                        ),
                      }}
                    />
                    <span
                      className={`truncate overflow-hidden whitespace-nowrap ${!clip.speaker ? 'text-orange-500' : ''}`}
                      style={{ maxWidth: '70px' }}
                    >
                      {clip.speaker || '미지정'}
                    </span>
                  </div>
                  <ChevronDownIcon
                    className={`w-4 h-4 transition-transform flex-shrink-0 ${isDropdownOpen ? 'rotate-180' : ''}`}
                  />
                </button>

                {/* 드롭다운 메뉴 */}
                {isDropdownOpen &&
                  typeof window !== 'undefined' &&
                  createPortal(
                    <div
                      className="fixed rounded bg-white border border-gray-300 shadow-lg"
                      style={{
                        zIndex: 99999,
                        left:
                          dropdownRef.current?.getBoundingClientRect().left ||
                          0,
                        top:
                          (dropdownRef.current?.getBoundingClientRect()
                            .bottom || 0) + 4,
                        width: '120px',
                        minWidth: '120px',
                        maxWidth: '120px',
                      }}
                      onClick={(e) => e.stopPropagation()}
                    >
                      {speakers.map((s) => (
                        <div key={s} className="group">
                          <div
                            className="px-3 py-2 text-sm text-black hover:bg-gray-50 cursor-pointer
                                  transition-colors flex items-center justify-between"
                            onClick={(e) => {
                              e.preventDefault()
                              e.stopPropagation()
                              handleSpeakerSelect(s)
                            }}
                          >
                            <div className="flex items-center gap-2 flex-1 min-w-0">
                              <div
                                className="w-3 h-3 rounded-full flex-shrink-0"
                                style={{
                                  backgroundColor: getSpeakerColor(
                                    s,
                                    speakerColors
                                  ),
                                }}
                              />
                              <span
                                className={`truncate overflow-hidden whitespace-nowrap ${clip.speaker === s ? 'text-blue-600 font-medium' : ''}`}
                                style={{ maxWidth: '50px' }}
                              >
                                {s}
                              </span>
                            </div>
                            <button
                              className="opacity-0 group-hover:opacity-100 text-gray-600 hover:text-black
                                    text-xs px-1 py-0.5 rounded transition-all flex-shrink-0 cursor-pointer"
                              onClick={(e) => {
                                e.preventDefault()
                                e.stopPropagation()
                                handleSpeakerSelect(`edit_${s}`)
                              }}
                            >
                              편집
                            </button>
                          </div>
                        </div>
                      ))}

                      <div className="border-t border-gray-200 my-1" />

                      <div
                        className="px-3 py-2 text-sm text-blue-600 hover:bg-gray-50 cursor-pointer
                              transition-colors font-medium"
                        onClick={(e) => {
                          e.preventDefault()
                          e.stopPropagation()
                          handleSpeakerSelect('add_new')
                        }}
                      >
                        + 화자 추가하기
                      </div>

                      <div
                        className="px-3 py-2 text-sm text-gray-600 hover:bg-gray-50 hover:text-gray-800 cursor-pointer
                              transition-colors font-medium flex items-center gap-2"
                        onClick={(e) => {
                          e.preventDefault()
                          e.stopPropagation()
                          handleSpeakerSelect('manage_speakers')
                        }}
                      >
                        <svg
                          className="w-4 h-4"
                          fill="none"
                          stroke="currentColor"
                          viewBox="0 0 24 24"
                        >
                          <path
                            strokeLinecap="round"
                            strokeLinejoin="round"
                            strokeWidth={2}
                            d="M10.325 4.317c.426-1.756 2.924-1.756 3.35 0a1.724 1.724 0 002.573 1.066c1.543-.94 3.31.826 2.37 2.37a1.724 1.724 0 001.065 2.572c1.756.426 1.756 2.924 0 3.35a1.724 1.724 0 00-1.066 2.573c.94 1.543-.826 3.31-2.37 2.37a1.724 1.724 0 00-2.572 1.065c-.426 1.756-2.924 1.756-3.35 0a1.724 1.724 0 00-2.573-1.066c-1.543.94-3.31-.826-2.37-2.37a1.724 1.724 0 00-1.065-2.572c-1.756-.426-1.756-2.924 0-3.35a1.724 1.724 0 001.066-2.573c-.94-1.543.826-3.31 2.37-2.37.996.608 2.296.07 2.572-1.065z"
                          />
                          <path
                            strokeLinecap="round"
                            strokeLinejoin="round"
                            strokeWidth={2}
                            d="M15 12a3 3 0 11-6 0 3 3 0 016 0z"
                          />
                        </svg>
                        화자 관리
                      </div>
                    </div>,
                    document.body
                  )}
              </div>
            )}
          </div>

          {/* 텍스트 영역 */}
          <div className="overflow-hidden min-w-0 min-h-[32px] flex items-center">
            <div
              className={`text-sm ${isActive ? 'font-medium text-gray-900' : 'text-gray-700'}`}
            >
              {clip.fullText}
            </div>
          </div>
        </div>
      </div>

      {/* 화자 이름 변경 적용 범위 확인 모달 */}
      {showRenameModal &&
        pendingRename &&
        typeof window !== 'undefined' &&
        createPortal(
          <div
            className="fixed inset-0 bg-black/50 flex items-center justify-center"
            style={{ zIndex: 99999 }}
          >
            <div className="bg-gray-800 rounded-lg p-6 max-w-md w-full mx-4 border border-gray-700">
              <h3 className="text-lg font-semibold text-white mb-4">
                화자 이름 변경 적용 범위
              </h3>
              <div className="text-gray-300 mb-6 space-y-2">
                <p>
                  &quot;{pendingRename.oldName}&quot;을 &quot;
                  {pendingRename.newName}&quot;로 변경합니다.
                </p>
                <p className="text-sm text-gray-400">
                  이 화자를 사용하는 다른 클립에도 변경사항을 적용하시겠습니까?
                </p>
              </div>
              <div className="flex gap-3 justify-end">
                <button
                  onClick={() => handleRenameChoice(false)}
                  className="px-4 py-2 text-sm font-medium text-gray-300 bg-gray-700 rounded
                          hover:bg-gray-600 transition-colors cursor-pointer"
                >
                  아니오 (현재 클립만)
                </button>
                <button
                  onClick={() => handleRenameChoice(true)}
                  className="px-4 py-2 text-sm font-medium text-white bg-blue-600 rounded
                          hover:bg-blue-700 transition-colors cursor-pointer"
                >
                  예 (모든 클립)
                </button>
              </div>
            </div>
          </div>,
          document.body
        )}
    </>
  )
}

export default function EditorPage() {
  // Store state for DnD and selection
  const {
    clips,
    setClips,
    setOriginalClips,
    restoreOriginalClips,
    saveOriginalClipsToStorage,
    loadOriginalClipsFromStorage,
    selectedClipIds,
    setSelectedClipIds,
    clearSelection,
    updateClipWords,
    updateClipTiming,
    saveProject,
    activeClipId,
    setActiveClipId,
    videoPanelWidth,
    setVideoPanelWidth,
    hasUnsavedChanges,
    setHasUnsavedChanges,
    markAsSaved,
    rightSidebarType,
    setRightSidebarType,
    // isAssetSidebarOpen,
    assetSidebarWidth,
    setAssetSidebarWidth,
    editingMode,
  } = useEditorStore()

  // Local state
  const [activeTab, setActiveTab] = useState<EditorTab>('home')
  const [isUploadModalOpen, setIsUploadModalOpen] = useState(false)
  const [showTutorialModal, setShowTutorialModal] = useState(false)
  const [isToolbarVisible, setIsToolbarVisible] = useState(true)
  const [editorHistory] = useState(() => {
    const history = new EditorHistory()
    // Connect history to save state
    history.setOnChangeCallback((hasChanges) => {
      setHasUnsavedChanges(hasChanges)
    })
    return history
  })
  const [windowWidth, setWindowWidth] = useState(
    typeof window !== 'undefined' ? window.innerWidth : 1920
  )
  const [isRecovering, setIsRecovering] = useState(false) // 세션 복구 스피너 비활성화
  const [scrollProgress, setScrollProgress] = useState(0) // 스크롤 진행도
  const [speakers, setSpeakers] = useState<string[]>([]) // Speaker 리스트 전역 관리
  const [speakerColors, setSpeakerColors] = useState<Record<string, string>>({}) // 화자별 색상 매핑
  // Store에서 rightSidebarType 가져오기 (로컬 state 대신 store 사용)
  const [clipboard, setClipboard] = useState<ClipItem[]>([]) // 클립보드 상태
  const [skipAutoFocus, setSkipAutoFocus] = useState(false) // 자동 포커스 스킵 플래그
  const [showRestoreModal, setShowRestoreModal] = useState(false) // 복원 확인 모달 상태
  const [shouldOpenExportModal, setShouldOpenExportModal] = useState(false) // OAuth 인증 후 모달 재오픈 플래그

  // Get media actions from store
  const { setMediaInfo } = useEditorStore()

  // Track unsaved changes
  useUnsavedChanges(hasUnsavedChanges)

  // URL 파라미터 감지 및 모달 상태 복원
  useEffect(() => {
    if (typeof window !== 'undefined') {
      const urlParams = new URLSearchParams(window.location.search)
      const authStatus = urlParams.get('auth')
      const returnTo = urlParams.get('returnTo')

      // OAuth 인증 완료 후 YouTube 업로드 모달로 복귀
      if (authStatus === 'success' && returnTo === 'youtube-upload') {
        console.log('OAuth 인증 완료, YouTube 업로드 모달 재오픈 예정')
        setShouldOpenExportModal(true)

        // URL 파라미터 제거
        const newUrl = window.location.pathname
        window.history.replaceState({}, '', newUrl)
      }
    }
  }, [])

  // Session recovery and initialization
  useEffect(() => {
    const initializeEditor = async () => {
      try {
        log('EditorPage.tsx', 'Initializing editor...')

        // Initialize AutosaveManager
        const autosaveManager = AutosaveManager.getInstance()

        // Load transcription data using the TranscriptionService
        // This provides an extensible interface for switching between mock and API data
        const transcriptionClips =
          await transcriptionService.loadTranscriptionClips()
        if (transcriptionClips.length > 0) {
          log(
            'EditorPage.tsx',
            `Loaded ${transcriptionClips.length} clips via TranscriptionService`
          )

          // Extract unique speakers from clips and rename them with numbers
          const originalSpeakers = Array.from(
            new Set(transcriptionClips.map((clip) => clip.speaker))
          )

          // Create mapping for speaker names (original -> numbered)
          const speakerMapping: Record<string, string> = {}
          originalSpeakers.forEach((speaker, index) => {
            speakerMapping[speaker] = `화자${index + 1}`
          })

          // Update clips with new speaker names (only change speaker field, preserve all text)
          const updatedClips = transcriptionClips.map((clip) => ({
            ...clip,
            speaker: speakerMapping[clip.speaker] || clip.speaker,
          }))

          const numberedSpeakers = Object.values(speakerMapping)

          setClips(updatedClips)
          setOriginalClips(updatedClips) // 메모리에 원본 클립 데이터 저장
          setSpeakers(numberedSpeakers)

          // IndexedDB에도 원본 클립 저장 (세션 간 유지)
          saveOriginalClipsToStorage().catch((error) => {
            console.error('Failed to save original clips to IndexedDB:', error)
          })

          // Set media info when in mock mode
          if (API_CONFIG.USE_MOCK_DATA) {
            setMediaInfo({
              videoUrl: API_CONFIG.MOCK_VIDEO_PATH,
              videoName: 'friends.mp4',
              videoType: 'video/mp4',
              videoDuration: 143.39,
            })
          }
        } else {
          log(
            'EditorPage.tsx',
            'Failed to load transcription data from service'
          )
        }

        // Check for project to recover
        const projectId = sessionStorage.getItem('currentProjectId')
        const mediaId = sessionStorage.getItem('currentMediaId')

        if (projectId || mediaId) {
          log(
            'EditorPage.tsx',
            `Found session data - projectId: ${projectId}, mediaId: ${mediaId}`
          )

          try {
            // Load project media info
            if (projectId) {
              const projectMediaInfo =
                await mediaStorage.loadProjectMedia(projectId)
              if (projectMediaInfo) {
                log(
                  'EditorPage.tsx',
                  `Loaded project media info: ${projectMediaInfo.fileName}`
                )

                // Set media info in store
                setMediaInfo({
                  mediaId: projectMediaInfo.mediaId,
                  videoName: projectMediaInfo.fileName,
                  videoType: projectMediaInfo.fileType,
                  videoDuration: projectMediaInfo.duration,
                  videoMetadata: projectMediaInfo.metadata,
                })

                // Notify ProjectInfoManager
                projectInfoManager.notifyFileOpen('browser', 'recovery', {
                  id: projectId,
                  name: projectMediaInfo.fileName.replace(/\.[^/.]+$/, ''), // Remove extension
                })

                // Set project in AutosaveManager
                autosaveManager.setProject(projectId, 'browser')
              }
            }

            // Load saved project data
            const savedProject = projectStorage.loadCurrentProject()
            if (
              savedProject &&
              savedProject.clips &&
              savedProject.clips.length > 0
            ) {
              log('EditorPage.tsx', `Recovered project: ${savedProject.name}`)
              // 프로젝트 복구 시 클립 순서를 실제 타임라인 순서로 정규화
              const normalizedClips = normalizeClipOrder(savedProject.clips)
              setClips(normalizedClips)

              // 프로젝트 복구 시 IndexedDB에서 원본 클립 로드 시도
              if (projectId) {
                loadOriginalClipsFromStorage().catch((error) => {
                  console.warn(
                    'Failed to load original clips from storage:',
                    error
                  )
                  // 실패해도 프로젝트 복구는 계속 진행
                })
              }

              // Restore media information if available
              if (savedProject.mediaId || savedProject.videoUrl) {
                setMediaInfo({
                  mediaId: savedProject.mediaId || null,
                  videoUrl: savedProject.videoUrl || null,
                  videoName: savedProject.videoName || null,
                  videoType: savedProject.videoType || null,
                  videoDuration: savedProject.videoDuration || null,
                  videoMetadata: savedProject.videoMetadata || null,
                })
              }

              // Set project in AutosaveManager
              autosaveManager.setProject(savedProject.id, 'browser')

              // Show recovery notification
              showToast('이전 세션이 복구되었습니다', 'success')
            }
          } catch (error) {
            console.error('Failed to recover session:', error)
            showToast('세션 복구에 실패했습니다', 'error')
          }
        } else {
          // No session to recover - check for autosaved project
          const currentProject = projectStorage.loadCurrentProject()
          if (
            currentProject &&
            currentProject.clips &&
            currentProject.clips.length > 0
          ) {
            log(
              'EditorPage.tsx',
              `Found autosaved project: ${currentProject.name}`
            )
            // 기존 프로젝트 로드 시에도 클립 순서를 실제 타임라인 순서로 정규화
            const normalizedClips = normalizeClipOrder(currentProject.clips)
            setClips(normalizedClips)
            autosaveManager.setProject(currentProject.id, 'browser')
          } else {
            // New project
            const newProjectId = `project_${Date.now()}_${Math.random().toString(36).substring(2, 11)}`
            log('EditorPage.tsx', `Creating new project: ${newProjectId}`)
            autosaveManager.setProject(newProjectId, 'browser')
            projectInfoManager.notifyFileOpen('browser', 'newProject')
          }
        }

        // Clear session storage after recovery
        sessionStorage.removeItem('currentProjectId')
        sessionStorage.removeItem('currentMediaId')
      } catch (error) {
        console.error('Failed to initialize editor:', error)
        showToast('에디터 초기화에 실패했습니다', 'error')
      } finally {
        // Always set recovering to false
        setIsRecovering(false)
      }
    }

    initializeEditor()
  }, [
    setClips,
    setOriginalClips,
    setMediaInfo,
    saveOriginalClipsToStorage,
    loadOriginalClipsFromStorage,
  ])

  // Generate stable ID for DndContext to prevent hydration mismatch
  const dndContextId = useId()

  // Upload modal hook
  const { isTranscriptionLoading, handleFileSelect } = useUploadModal()

  // DnD functionality
  const {
    sensors,
    handleDragStart,
    handleDragOver,
    handleDragEnd,
    handleDragCancel,
  } = useDragAndDrop()

  // Word drag and drop functionality (cross-clip support)
  const {
    handleWordDragStart,
    handleWordDragOver,
    handleWordDragEnd,
    handleWordDragCancel,
  } = useGlobalWordDragAndDrop()

  // Selection box functionality
  const {
    containerRef,
    handleMouseDown,
    handleMouseMove,
    handleMouseUp,
    isSelecting,
    selectionBox,
  } = useSelectionBox()

  // Scroll progress handler
  const handleScroll = useCallback((e: React.UIEvent<HTMLDivElement>) => {
    const element = e.currentTarget
    const scrollTop = element.scrollTop
    const scrollHeight = element.scrollHeight - element.clientHeight
    const progress = scrollHeight > 0 ? (scrollTop / scrollHeight) * 100 : 0
    setScrollProgress(progress)
  }, [])

  // Panel resize handler
  const handlePanelResize = useCallback(
    (delta: number) => {
      const newWidth = videoPanelWidth + delta
      const minWidth = 300 // Minimum width
      const maxWidth = windowWidth / 2 // Maximum 50% of viewport

      // Constrain the width between min and max
      const constrainedWidth = Math.max(minWidth, Math.min(maxWidth, newWidth))
      setVideoPanelWidth(constrainedWidth)

      // Save to localStorage for persistence
      if (typeof window !== 'undefined') {
        localStorage.setItem(
          'editor-video-panel-width',
          constrainedWidth.toString()
        )
      }
    },
    [videoPanelWidth, windowWidth, setVideoPanelWidth]
  )

  // Asset sidebar resize handler
  const handleAssetSidebarResize = useCallback(
    (delta: number) => {
      const newWidth = assetSidebarWidth - delta // Reverse delta for right sidebar
      const minWidth = 280 // Minimum width
      const maxWidth = windowWidth / 2 // Maximum 50% of viewport

      // Constrain the width between min and max
      const constrainedWidth = Math.max(minWidth, Math.min(maxWidth, newWidth))
      setAssetSidebarWidth(constrainedWidth)

      // Save to localStorage for persistence
      if (typeof window !== 'undefined') {
        localStorage.setItem(
          'editor-asset-sidebar-width',
          constrainedWidth.toString()
        )
      }
    },
    [assetSidebarWidth, windowWidth, setAssetSidebarWidth]
  )

  // Edit handlers
  const handleWordEdit = (clipId: string, wordId: string, newText: string) => {
    updateClipWords(clipId, wordId, newText)
  }

  const handleSpeakerChange = (clipId: string, newSpeaker: string) => {
    // Use Command pattern for undo/redo support
    const command = new ChangeSpeakerCommand(
      clips,
      speakers,
      clipId,
      newSpeaker,
      setClips,
      setSpeakers
    )
    editorHistory.executeCommand(command)
  }

  const handleBatchSpeakerChange = (clipIds: string[], newSpeaker: string) => {
    // If only one clipId is passed, check if we should apply to all empty clips
    let targetClipIds = clipIds

    if (clipIds.length === 1) {
      // Check if the current clip is empty and find all empty clips
      const currentClip = clips.find((c) => c.id === clipIds[0])
      if (currentClip && !currentClip.speaker) {
        // Find all clips without speakers
        const emptyClipIds = clips
          .filter((clip) => !clip.speaker)
          .map((clip) => clip.id)

        // If there are multiple empty clips, we'll apply to all of them
        if (emptyClipIds.length > 1) {
          targetClipIds = emptyClipIds
        }
      }
    }

    // Use Command pattern for batch speaker change
    const command = new BatchChangeSpeakerCommand(
      clips,
      speakers,
      targetClipIds,
      newSpeaker,
      setClips,
      setSpeakers
    )
    editorHistory.executeCommand(command)
  }

  // 오른쪽 사이드바 핸들러들
  const handleOpenSpeakerManagement = () => {
    setRightSidebarType(rightSidebarType === 'speaker' ? null : 'speaker')
  }

  // const handleOpenAnimationSidebar = () => {
  //   setRightSidebarType('animation')
  // }

  const handleToggleAnimationSidebar = () => {
    setRightSidebarType(rightSidebarType === 'animation' ? null : 'animation')
  }

  const handleToggleTemplateSidebar = () => {
    setRightSidebarType(rightSidebarType === 'template' ? null : 'template')
  }

  const handleCloseSidebar = () => {
    setRightSidebarType(null)
  }

  const handleAddSpeaker = (name: string) => {
    console.log('handleAddSpeaker called with:', name)
    console.log('Current speakers before adding:', speakers)

    // 최대 화자 수 제한 체크 (9명)
    if (speakers.length >= 9) {
      console.log('Maximum speaker limit reached (9), cannot add more')
      return
    }

    if (!speakers.includes(name)) {
      const newSpeakers = [...speakers, name]
      setSpeakers(newSpeakers)
      console.log('Speaker added successfully. New speakers:', newSpeakers)
    } else {
      console.log('Speaker already exists, skipping addition')
    }
  }

  const handleRemoveSpeaker = (name: string) => {
    // Use Command pattern for speaker removal
    const command = new RemoveSpeakerCommand(
      clips,
      speakers,
      name,
      setClips,
      setSpeakers
    )
    editorHistory.executeCommand(command)

    // Remove speaker color mapping
    const updatedSpeakerColors = { ...speakerColors }
    delete updatedSpeakerColors[name]
    setSpeakerColors(updatedSpeakerColors)
  }

  const handleRenameSpeaker = (oldName: string, newName: string) => {
    // Update clips with the new speaker name
    const updatedClips = clips.map((clip) =>
      clip.speaker === oldName ? { ...clip, speaker: newName } : clip
    )

    // Update speakers list
    const updatedSpeakers = speakers.map((speaker) =>
      speaker === oldName ? newName : speaker
    )

    // Update speaker colors mapping
    const updatedSpeakerColors = { ...speakerColors }
    if (updatedSpeakerColors[oldName]) {
      updatedSpeakerColors[newName] = updatedSpeakerColors[oldName]
      delete updatedSpeakerColors[oldName]
    }

    setClips(updatedClips)
    setSpeakers(updatedSpeakers)
    setSpeakerColors(updatedSpeakerColors)
  }

  const handleSpeakerColorChange = (speakerName: string, color: string) => {
    setSpeakerColors((prev) => ({
      ...prev,
      [speakerName]: color,
    }))
  }

  const handleClipCheck = (clipId: string, checked: boolean) => {
    if (checked) {
      const newSet = new Set(selectedClipIds)
      newSet.add(clipId)
      setSelectedClipIds(newSet)
      // 체크 시에는 포커싱을 변경하지 않음 (포커스와 선택을 분리)
    } else {
      const newSet = new Set(selectedClipIds)
      newSet.delete(clipId)
      setSelectedClipIds(newSet)
      // 체크 해제 시에도 포커싱 유지
    }
  }

  const handleClipSelect = (clipId: string) => {
    // 체크된 클립이 있으면 모든 선택 해제, 없으면 포커스만 변경
    if (selectedClipIds.size > 0) {
      clearSelection()
      setActiveClipId(null) // 선택 해제 시 포커스도 해제
    } else {
      setActiveClipId(clipId)

      // 선택된 클립의 시작 시간으로 비디오 이동
      const selectedClip = clips.find((c) => c.id === clipId)
      if (selectedClip && selectedClip.timeline) {
        // timeline 형식: "00:00 → 00:07"
        const [startTimeStr] = selectedClip.timeline.split(' → ')
        const [mins, secs] = startTimeStr.split(':').map(Number)
        const timeInSeconds = mins * 60 + secs

        // 비디오 플레이어로 시간 이동
        const videoPlayer = (
          window as { videoPlayer?: { seekTo: (time: number) => void } }
        ).videoPlayer
        if (videoPlayer) {
          videoPlayer.seekTo(timeInSeconds)
        }
      }
    }
  }

  // 빈 공간 클릭 시 모든 선택 해제
  const handleEmptySpaceClick = () => {
    if (selectedClipIds.size > 0) {
      clearSelection()
      setActiveClipId(null)
    }
  }

  // Upload modal handler - currently not used, placeholder for future implementation
  const wrappedHandleStartTranscription = async () => {
    // TODO: Implement actual file upload and transcription logic
    setIsUploadModalOpen(false)
    showToast('파일 업로드 기능은 준비 중입니다')
  }

  // Merge clips handler
  const handleMergeClips = useCallback(() => {
    try {
      // Get selected clips from store
      const uniqueSelectedIds = Array.from(selectedClipIds)

      // 체크된 클립이 있으면 기존 로직 사용 (2개 이상 선택된 경우)
      if (uniqueSelectedIds.length >= 2) {
        // 2개 이상의 클립이 선택된 경우 - 기존 로직
        if (!areClipsConsecutive(clips, uniqueSelectedIds)) {
          showToast(
            '선택된 클립들이 연속되어 있지 않습니다. 연속된 클립만 합칠 수 있습니다.'
          )
          return
        }

        // 클립 합치기 실행 - Command 패턴 사용
        const command = new MergeClipsCommand(
          clips,
          [],
          uniqueSelectedIds,
          setClips
        )

        editorHistory.executeCommand(command)
        clearSelection()

        // 자동 포커스 스킵 설정 및 합쳐진 클립에 포커스
        setSkipAutoFocus(true)
        setTimeout(() => {
          // Command에서 합쳐진 클립의 ID 가져오기
          const mergedClipId = command.getMergedClipId()
          if (mergedClipId) {
            setActiveClipId(mergedClipId)
            console.log(
              'Merge completed, focused on merged clip:',
              mergedClipId
            )
          }
        }, 100) // 상태 업데이트 완료 대기
        return
      }

      // 체크된 클립이 0~1개인 경우: 포커스된 클립과 다음 클립을 합치기
      if (!activeClipId) {
        showToast('합칠 클립을 선택해주세요.')
        return
      }

      // 포커스된 클립의 인덱스 찾기
      const currentIndex = clips.findIndex((clip) => clip.id === activeClipId)
      if (currentIndex === -1) {
        showToast('포커스된 클립을 찾을 수 없습니다.')
        return
      }

      // 다음 클립이 있는지 확인
      if (currentIndex >= clips.length - 1) {
        showToast('다음 클립이 존재하지 않습니다.')
        return
      }

      // 포커스된 클립과 다음 클립을 합치기
      const nextClipId = clips[currentIndex + 1].id
      const clipsToMerge = [activeClipId, nextClipId]
      const command = new MergeClipsCommand(clips, [], clipsToMerge, setClips)

      editorHistory.executeCommand(command)
      clearSelection()

      // 자동 포커스 스킵 설정 및 합쳐진 클립에 포커스
      setSkipAutoFocus(true)
      setTimeout(() => {
        // Command에서 합쳐진 클립의 ID 가져오기
        const mergedClipId = command.getMergedClipId()
        if (mergedClipId) {
          setActiveClipId(mergedClipId)
          console.log(
            'Single merge completed, focused on merged clip:',
            mergedClipId
          )
        }
      }, 100) // 상태 업데이트 완료 대기
    } catch (error) {
      console.error('클립 합치기 오류:', error)
      showToast(
        error instanceof Error
          ? error.message
          : '클립 합치기 중 오류가 발생했습니다.'
      )
    }
  }, [
    clips,
    selectedClipIds,
    activeClipId,
    clearSelection,
    setClips,
    editorHistory,
    setActiveClipId,
  ])

  // Split clip handler
  const handleSplitClip = useCallback(() => {
    try {
      if (!activeClipId) {
        showToast('나눌 클립을 선택해주세요.')
        return
      }

      // 포커싱된 클립 찾기
      const targetClip = clips.find((clip) => clip.id === activeClipId)
      if (!targetClip) {
        showToast('선택된 클립을 찾을 수 없습니다.')
        return
      }

      // 단어가 2개 이상인지 확인
      if (targetClip.words.length <= 1) {
        showToast('클립을 나누려면 단어가 2개 이상이어야 합니다.')
        return
      }

      // 클립 나누기 실행 - Command 패턴 사용
      const command = new SplitClipCommand(clips, activeClipId, setClips)
      editorHistory.executeCommand(command)

      // 자동 포커스 스킵 설정 및 분할된 첫 번째 클립에 포커스
      setSkipAutoFocus(true)
      setTimeout(() => {
        // SplitClipCommand에서 반환받은 첫 번째 분할 클립 ID로 포커스 설정
        const firstSplitClipId = command.getFirstSplitClipId()
        if (firstSplitClipId) {
          setActiveClipId(firstSplitClipId)
          console.log(
            'Split completed, focused on first split clip:',
            firstSplitClipId
          )
        } else {
          console.log('Split completed, but could not get first split clip ID')
        }
      }, 100) // 상태 업데이트 완료 대기
    } catch (error) {
      console.error('클립 나누기 오류:', error)
      showToast(
        error instanceof Error
          ? error.message
          : '클립 나누기 중 오류가 발생했습니다.'
      )
    }
  }, [activeClipId, clips, setClips, editorHistory, setActiveClipId])

  // Undo/Redo handlers
  const handleUndo = useCallback(() => {
    if (editorHistory.canUndo()) {
      editorHistory.undo()
    }
  }, [editorHistory])

  const handleRedo = useCallback(() => {
    if (editorHistory.canRedo()) {
      editorHistory.redo()
    }
  }, [editorHistory])

  // Delete clip handler
  const handleDeleteClip = useCallback(() => {
    try {
      if (!activeClipId) {
        showToast('삭제할 클립을 선택해주세요.')
        return
      }

      // 클립이 1개뿐이면 삭제 불가
      if (clips.length <= 1) {
        showToast('마지막 클립은 삭제할 수 없습니다.')
        return
      }

      // 삭제할 클립 찾기
      const targetClipIndex = clips.findIndex(
        (clip) => clip.id === activeClipId
      )
      if (targetClipIndex === -1) {
        showToast('삭제할 클립을 찾을 수 없습니다.')
        return
      }

      // 클립 삭제 실행 - Command 패턴 사용
      const command = new DeleteClipCommand(clips, activeClipId, setClips)
      editorHistory.executeCommand(command)

      // 자동 포커스 스킵 설정 및 적절한 클립에 포커스
      setSkipAutoFocus(true)

      // 삭제 후 포커스 이동: 다음 클립이 있으면 다음, 없으면 이전 클립
      let nextFocusIndex = targetClipIndex
      if (targetClipIndex >= clips.length - 1) {
        // 마지막 클립을 삭제한 경우, 이전 클립으로 포커스
        nextFocusIndex = Math.max(0, targetClipIndex - 1)
      }

      // 새로운 클립 목록에서 포커스할 클립 ID 찾기
      setTimeout(() => {
        const updatedClips = clips.filter((clip) => clip.id !== activeClipId)
        if (updatedClips.length > 0 && nextFocusIndex < updatedClips.length) {
          setActiveClipId(updatedClips[nextFocusIndex].id)
          console.log(
            'Delete completed, focused on clip at index:',
            nextFocusIndex
          )
        }
      }, 0)

      showToast('클립이 삭제되었습니다.', 'success')
    } catch (error) {
      console.error('클립 삭제 오류:', error)
      showToast(
        error instanceof Error
          ? error.message
          : '클립 삭제 중 오류가 발생했습니다.'
      )
    }
  }, [activeClipId, clips, setClips, editorHistory, setActiveClipId])

  // Copy clips handler
  const handleCopyClips = useCallback(() => {
    try {
      const selectedIds = Array.from(selectedClipIds)

      if (selectedIds.length === 0) {
        showToast('복사할 클립을 선택해주세요.')
        return
      }

      // Create and execute copy command
      const command = new CopyClipsCommand(clips, selectedIds, setClipboard)

      command.execute() // Copy command doesn't need undo/redo
      showToast(`${selectedIds.length}개 클립을 복사했습니다.`, 'success')
    } catch (error) {
      console.error('클립 복사 오류:', error)
      showToast('클립 복사 중 오류가 발생했습니다.')
    }
  }, [clips, selectedClipIds, setClipboard])

  // Paste clips handler
  const handlePasteClips = useCallback(() => {
    try {
      if (clipboard.length === 0) {
        showToast('붙여넣을 클립이 없습니다.')
        return
      }

      // Create and execute paste command
      const command = new PasteClipsCommand(clips, clipboard, setClips)

      editorHistory.executeCommand(command)

      // 자동 포커스 스킵 설정 및 붙여넣은 마지막 클립에 포커스
      setSkipAutoFocus(true)
      setTimeout(() => {
        // 붙여넣은 클립들은 기존 클립들 뒤에 추가되므로
        // 마지막에 붙여넣은 클립에 포커스
        const newTotalClips = clips.length + clipboard.length
        if (newTotalClips > clips.length) {
          const lastPastedIndex = newTotalClips - 1
          // 실제로는 붙여넣은 클립들의 새 ID를 알아야 함
          console.log(
            'Paste completed, should focus on last pasted clip at index:',
            lastPastedIndex
          )
          // PasteClipsCommand에서 생성된 클립 ID들을 반환받아서 마지막 클립에 포커스해야 함
        }
      }, 0)

      showToast(`${clipboard.length}개 클립을 붙여넣었습니다.`, 'success')
    } catch (error) {
      console.error('클립 붙여넣기 오류:', error)
      showToast('클립 붙여넣기 중 오류가 발생했습니다.')
    }
  }, [clips, clipboard, setClips, editorHistory])

  // 원본 복원 핸들러
  const handleRestore = useCallback(() => {
    setShowRestoreModal(true)
  }, [])

  const handleConfirmRestore = useCallback(() => {
    restoreOriginalClips()
    clearSelection()
    setActiveClipId(null)
    setShowRestoreModal(false)
    showToast('원본으로 복원되었습니다.', 'success')
  }, [restoreOriginalClips, clearSelection, setActiveClipId])

  // 프로젝트 저장 핸들러
  const handleSave = useCallback(() => {
    saveProject()
      .then(() => {
        editorHistory.markAsSaved()
        markAsSaved()
        showToast('프로젝트가 저장되었습니다.', 'success')
      })
      .catch((error) => {
        console.error('Save failed:', error)
        showToast('저장에 실패했습니다.', 'error')
      })
  }, [saveProject, editorHistory, markAsSaved])

  // 다른 프로젝트로 저장 핸들러
  const handleSaveAs = useCallback(() => {
    // TODO: 새로운 프로젝트 ID 생성 및 저장 로직 구현
    const newProjectId = `project_${Date.now()}_${Math.random().toString(36).substring(2, 11)}`

    // 현재 프로젝트 데이터를 새 ID로 저장
    const autosaveManager = AutosaveManager.getInstance()
    const oldProjectId = autosaveManager.getProjectId()

    // 새 프로젝트로 설정
    autosaveManager.setProject(newProjectId, 'browser')

    saveProject()
      .then(() => {
        editorHistory.markAsSaved()
        markAsSaved()
        showToast(`새 프로젝트로 저장되었습니다. (${newProjectId})`, 'success')

        // 프로젝트 정보 업데이트
        projectInfoManager.notifyFileOpen('browser', 'newProject', {
          id: newProjectId,
          name: `Copy of Project ${new Date().toLocaleDateString()}`,
        })
      })
      .catch((error) => {
        // 실패 시 원래 프로젝트로 되돌리기
        if (oldProjectId) {
          autosaveManager.setProject(oldProjectId, 'browser')
        }
        console.error('Save as failed:', error)
        showToast('다른 이름으로 저장에 실패했습니다.', 'error')
      })
  }, [saveProject, editorHistory, markAsSaved])

  // 내보내기 모달 상태 변경 핸들러
  const handleExportModalStateChange = useCallback((isOpen: boolean) => {
    if (!isOpen) {
      // 모달이 닫힐 때 강제 오픈 플래그 리셋
      setShouldOpenExportModal(false)
    }
  }, [])

  // Auto-save every 3 seconds
  useEffect(() => {
    if (!clips.length) return

    const autoSave = () => {
      saveProject().catch((error) => {
        console.error('Auto-save failed:', error)
      })
    }

    const interval = setInterval(autoSave, 3000)
    return () => clearInterval(interval)
  }, [clips, saveProject])

  // clips 변경 시 AutosaveManager에 알림
  useEffect(() => {
    const autosaveManager = AutosaveManager.getInstance()
    if (clips.length > 0) {
      autosaveManager.incrementChangeCounter()
    }
  }, [clips])

  // 키보드 단축키 처리 (macOS Command + Windows/Linux Ctrl 지원)
  useEffect(() => {
    const handleKeyDown = (event: KeyboardEvent) => {
      // 입력 필드에서는 단축키 비활성화
      const target = event.target as HTMLElement
      if (
        target.tagName === 'INPUT' ||
        target.tagName === 'TEXTAREA' ||
        target.isContentEditable
      ) {
        return
      }

      const cmdOrCtrl = event.metaKey || event.ctrlKey

      // Command/Ctrl+Z (undo)
      if (cmdOrCtrl && event.key === 'z' && !event.shiftKey) {
        event.preventDefault()
        handleUndo()
      }
      // Command/Ctrl+Shift+Z (redo)
      else if (cmdOrCtrl && event.shiftKey && event.key === 'Z') {
        event.preventDefault()
        handleRedo()
      }
      // Command/Ctrl+Y (redo - 대체 단축키)
      else if (cmdOrCtrl && event.key === 'y') {
        event.preventDefault()
        handleRedo()
      }
      // Command/Ctrl+S (save)
      else if (cmdOrCtrl && event.key === 's') {
        event.preventDefault()
        saveProject()
          .then(() => {
            editorHistory.markAsSaved()
            markAsSaved()
            showToast('프로젝트가 저장되었습니다.', 'success')
          })
          .catch((error) => {
            console.error('Save failed:', error)
            showToast('저장에 실패했습니다.')
          })
      }
      // Command/Ctrl+E (merge clips) - 윈도우에서는 Ctrl+E
      else if (cmdOrCtrl && event.key === 'e') {
        event.preventDefault()
        handleMergeClips()
      }
      // Command/Ctrl+X (delete clips) - 윈도우에서는 Ctrl+X, Mac에서는 Command+X
      else if (cmdOrCtrl && event.key === 'x') {
        event.preventDefault()
        handleDeleteClip()
      }
      // Command/Ctrl+C (copy clips)
      else if (cmdOrCtrl && event.key === 'c') {
        event.preventDefault()
        if (selectedClipIds.size > 0) {
          handleCopyClips()
        }
      }
      // Command/Ctrl+V (paste clips)
      else if (cmdOrCtrl && event.key === 'v') {
        event.preventDefault()
        if (clipboard.length > 0) {
          handlePasteClips()
        }
      }
      // Enter (split clip) - 포커싱된 클립 나누기
      else if (event.key === 'Enter' && !cmdOrCtrl) {
        event.preventDefault()
        handleSplitClip()
      }
    }

    window.addEventListener('keydown', handleKeyDown)
    return () => {
      window.removeEventListener('keydown', handleKeyDown)
    }
  }, [
    handleUndo,
    handleRedo,
    saveProject,
    handleMergeClips,
    handleSplitClip,
    handleDeleteClip,
    handleCopyClips,
    handlePasteClips,
    selectedClipIds,
    clipboard,
    editorHistory,
    markAsSaved,
  ])

  // 에디터 진입 시 첫 번째 클립에 자동 포커스 및 패널 너비 복원
  useEffect(() => {
    if (clips.length > 0 && !activeClipId) {
      setActiveClipId(clips[0].id)
    }

    // Restore panel width from localStorage
    if (typeof window !== 'undefined') {
      const savedWidth = localStorage.getItem('editor-video-panel-width')
      if (savedWidth) {
        const width = parseInt(savedWidth, 10)
        if (!isNaN(width)) {
          setVideoPanelWidth(width)
        }
      }

      // Restore asset sidebar width from localStorage
      const savedAssetSidebarWidth = localStorage.getItem(
        'editor-asset-sidebar-width'
      )
      if (savedAssetSidebarWidth) {
        const width = parseInt(savedAssetSidebarWidth, 10)
        if (!isNaN(width)) {
          setAssetSidebarWidth(width)
        }
      }
    }
  }, [
    clips,
    activeClipId,
    setActiveClipId,
    setVideoPanelWidth,
    setAssetSidebarWidth,
  ])

  // 편집 모드 변경 시 사이드바 자동 설정
  useEffect(() => {
    if (editingMode === 'simple') {
      // 쉬운 편집 모드에서는 항상 템플릿 사이드바 표시
      setRightSidebarType('template')
    }
  }, [editingMode, setRightSidebarType])

  // 에디터 페이지 진입 시 튜토리얼 모달 표시 (첫 방문자용)
  useEffect(() => {
    // TODO: localStorage 대신 DB에서 사용자의 튜토리얼 완료 상태를 확인하도록 변경
    // - 사용자 인증 상태 확인 후 API 호출
    // - GET /api/user/tutorial-status 또는 사용자 프로필에서 튜토리얼 완료 여부 확인
    // - 로그인하지 않은 사용자의 경우 localStorage 사용 (임시)
    // - 튜토리얼 타입별 완료 상태 관리 (editor, upload, export 등)
    const hasSeenEditorTutorial = localStorage.getItem('hasSeenEditorTutorial')
    if (!hasSeenEditorTutorial && clips.length > 0) {
      setShowTutorialModal(true)
    }
  }, [clips])

  const handleTutorialClose = () => {
    // TODO: localStorage 대신 DB에 튜토리얼 완료 상태 저장하도록 변경
    // - POST /api/user/tutorial-status API 호출
    // - 사용자가 로그인된 경우 DB에 저장, 미로그인 시 localStorage 사용
    // - 튜토리얼 완료 날짜/시간, 완료 단계도 함께 저장
    setShowTutorialModal(false)
    localStorage.setItem('hasSeenEditorTutorial', 'true')
  }

  const handleTutorialComplete = () => {
    console.log('Editor tutorial completed!')
  }

  // Toolbar toggle handler
  const handleToolbarToggle = () => {
    setIsToolbarVisible(!isToolbarVisible)
  }

  // Show toolbar handler
  const handleShowToolbar = () => {
    setIsToolbarVisible(true)
  }

  // Window resize handler to update max width constraint
  useEffect(() => {
    const handleResize = () => {
      setWindowWidth(window.innerWidth)
      // Adjust video panel width if it exceeds new max
      const maxWidth = window.innerWidth / 2
      if (videoPanelWidth > maxWidth) {
        setVideoPanelWidth(maxWidth)
      }

      // Adjust asset sidebar width if it exceeds new max
      if (assetSidebarWidth > maxWidth) {
        setAssetSidebarWidth(maxWidth)
      }
    }

    if (typeof window !== 'undefined') {
      window.addEventListener('resize', handleResize)
      return () => window.removeEventListener('resize', handleResize)
    }
  }, [
    videoPanelWidth,
    setVideoPanelWidth,
    assetSidebarWidth,
    setAssetSidebarWidth,
  ])

  // 클립이 변경되었을 때 포커스 유지/이동 로직
  useEffect(() => {
    if (clips.length === 0) {
      setActiveClipId(null)
      return
    }

    // 자동 포커스 스킵이 설정된 경우 리셋하고 건너뛰기
    if (skipAutoFocus) {
      setSkipAutoFocus(false)
      return
    }

    // 현재 포커싱된 클립이 없거나 존재하지 않으면 첫 번째 클립에 포커스
    if (!activeClipId || !clips.find((clip) => clip.id === activeClipId)) {
      setActiveClipId(clips[0].id)
    }
  }, [clips, activeClipId, setActiveClipId, skipAutoFocus])

  // 복구 중일 때 로딩 화면 표시 (임시 비활성화)
  if (isRecovering) {
    return (
      <div className="min-h-screen bg-gray-50">
        <LoadingSpinner
          size="lg"
          message="세션을 복구하고 있습니다..."
          showLogo={true}
          variant="fullscreen"
        />
      </div>
    )
  }

  return (
    <DndContext
      id={dndContextId}
      sensors={sensors}
      collisionDetection={closestCorners}
      onDragStart={(event) => {
        // Handle both clip and word drag start
        if (event.active.data.current?.type === 'word') {
          handleWordDragStart(event)
        } else {
          handleDragStart(event)
        }
      }}
      onDragOver={(event) => {
        // Handle both clip and word drag over
        if (event.active.data.current?.type === 'word') {
          handleWordDragOver(event)
        } else {
          handleDragOver(event)
        }
      }}
      onDragEnd={(event) => {
        // Handle both clip and word drag end
        if (event.active.data.current?.type === 'word') {
          handleWordDragEnd(event)
        } else {
          handleDragEnd(event)
        }
      }}
      onDragCancel={(event) => {
        // Handle both clip and word drag cancel
        if (event.active.data.current?.type === 'word') {
          handleWordDragCancel()
        } else {
          handleDragCancel()
        }
      }}
    >
      <div className="min-h-screen bg-gray-50 text-gray-900">
        <EditorHeaderTabs
          activeTab={activeTab}
          onTabChange={(tabId: string) => setActiveTab(tabId as EditorTab)}
          isToolbarVisible={isToolbarVisible}
          onToolbarToggle={handleToolbarToggle}
          onShowToolbar={handleShowToolbar}
        />

        <div
          className={`transition-all duration-300 ease-in-out overflow-hidden ${
            isToolbarVisible ? 'max-h-96 opacity-100' : 'max-h-0 opacity-0'
          }`}
        >
          {editingMode === 'advanced' ? (
            <Toolbars
              activeTab={activeTab}
              clips={clips}
              selectedClipIds={selectedClipIds}
              activeClipId={activeClipId}
              canUndo={editorHistory.canUndo()}
              canRedo={editorHistory.canRedo()}
              onSelectionChange={setSelectedClipIds}
              onNewClick={() => setIsUploadModalOpen(true)}
              onMergeClips={handleMergeClips}
              onUndo={handleUndo}
              onRedo={handleRedo}
              onCut={undefined}
              onCopy={handleCopyClips}
              onPaste={handlePasteClips}
              onSplitClip={handleSplitClip}
              onRestore={handleRestore}
              onToggleAnimationSidebar={handleToggleAnimationSidebar}
              onToggleTemplateSidebar={handleToggleTemplateSidebar}
              onSave={handleSave}
              onSaveAs={handleSaveAs}
              forceOpenExportModal={shouldOpenExportModal}
              onExportModalStateChange={handleExportModalStateChange}
            />
          ) : (
            <SimpleToolbar
              activeClipId={activeClipId}
              canUndo={editorHistory.canUndo()}
              canRedo={editorHistory.canRedo()}
              onNewClick={() => setIsUploadModalOpen(true)}
              onMergeClips={handleMergeClips}
              onUndo={handleUndo}
              onRedo={handleRedo}
              onSplitClip={handleSplitClip}
              onToggleTemplateSidebar={handleToggleTemplateSidebar}
              onSave={handleSave}
              onSaveAs={handleSaveAs}
              forceOpenExportModal={shouldOpenExportModal}
              onExportModalStateChange={handleExportModalStateChange}
            />
          )}
        </div>

        <div
          className={`flex relative transition-all duration-300 ease-in-out ${
            isToolbarVisible
              ? 'h-[calc(100vh-176px)]' // ~56px for toolbar + ~120px for header tabs
              : 'h-[calc(100vh-120px)]' // Only header tabs
          }`}
        >
          <div
            className={`sticky top-0 transition-all duration-300 ease-in-out ${
              isToolbarVisible
                ? 'h-[calc(100vh-176px)]'
                : 'h-[calc(100vh-120px)]'
            }`}
          >
            <VideoSection width={videoPanelWidth} />
          </div>

          <ResizablePanelDivider
            orientation="vertical"
            onResize={handlePanelResize}
            className="z-10"
          />

          <div
            className="flex-1 flex justify-center relative overflow-y-auto custom-scrollbar"
            ref={containerRef}
            onMouseDown={handleMouseDown}
            onMouseMove={handleMouseMove}
            onMouseUp={handleMouseUp}
            onScroll={handleScroll}
            style={
              {
                '--scroll-progress': `${scrollProgress}%`,
              } as React.CSSProperties
            }
          >
            {editingMode === 'advanced' ? (
              <SubtitleEditList
                clips={clips}
                selectedClipIds={selectedClipIds}
                activeClipId={activeClipId}
                speakers={speakers}
                speakerColors={speakerColors}
                onClipSelect={handleClipSelect}
                onClipCheck={handleClipCheck}
                onWordEdit={handleWordEdit}
                onSpeakerChange={handleSpeakerChange}
                onBatchSpeakerChange={handleBatchSpeakerChange}
                onOpenSpeakerManagement={handleOpenSpeakerManagement}
                onAddSpeaker={handleAddSpeaker}
                onRenameSpeaker={handleRenameSpeaker}
                onEmptySpaceClick={handleEmptySpaceClick}
              />
            ) : (
              <div className="flex-1 bg-white p-4 flex flex-col overflow-y-auto items-center">
                <div className="w-full max-w-[600px]">
                  <h2 className="text-lg font-semibold text-gray-800 mb-4">
                    자막 타임라인
                  </h2>
                  <div className="space-y-2">
                    {clips.slice(0, 20).map((clip) => {
                      const isActive = clip.id === activeClipId
                      const formatTime = (seconds: number) => {
                        const mins = Math.floor(seconds / 60)
                        const secs = Math.floor(seconds % 60)
                        return `${mins.toString().padStart(2, '0')}:${secs.toString().padStart(2, '0')}`
                      }

                      // Calculate start and end times from words
                      const startTime =
                        clip.words.length > 0 ? clip.words[0].start : 0
                      const endTime =
                        clip.words.length > 0
                          ? clip.words[clip.words.length - 1].end
                          : 0

                      return (
                        <TimelineClipCard
                          key={clip.id}
                          clip={clip}
                          isActive={isActive}
                          startTime={startTime}
                          endTime={endTime}
                          speakers={speakers}
                          speakerColors={speakerColors}
                          onClipSelect={handleClipSelect}
                          onSpeakerChange={handleSpeakerChange}
                          onAddSpeaker={handleAddSpeaker}
                          onRenameSpeaker={handleRenameSpeaker}
                          onOpenSpeakerManagement={handleOpenSpeakerManagement}
                          formatTime={formatTime}
                        />
                      )
                    })}
                  </div>
                </div>
              </div>
            )}

            <SelectionBox
              startX={selectionBox.startX}
              startY={selectionBox.startY}
              endX={selectionBox.endX}
              endY={selectionBox.endY}
              isSelecting={isSelecting}
            />
          </div>

          {/* Right Sidebar - 슬라이드 애니메이션과 함께 */}
          <div
            className={`transition-all duration-300 ease-out overflow-hidden ${
              rightSidebarType
                ? `w-[${assetSidebarWidth}px] opacity-100`
                : 'w-0 opacity-0'
            }`}
            style={{
              width: rightSidebarType ? `${assetSidebarWidth}px` : '0px',
            }}
          >
            <div className="flex h-full">
              {rightSidebarType && (
                <>
                  <ResizablePanelDivider
                    orientation="vertical"
                    onResize={handleAssetSidebarResize}
                    className="z-10"
                  />

                  {/* Animation Asset Sidebar */}
                  {rightSidebarType === 'animation' && (
                    <div
                      className={`transform transition-all duration-300 ease-out w-full ${
                        rightSidebarType === 'animation'
                          ? 'translate-x-0 opacity-100'
                          : 'translate-x-full opacity-0'
                      }`}
                    >
                      <AnimationAssetSidebar
                        onAssetSelect={(asset) => {
                          console.log('Asset selected in editor:', asset)
                          // TODO: Apply asset effect to focused clip
                        }}
                        onClose={handleCloseSidebar}
                      />
                    </div>
                  )}

                  {/* Template Sidebar */}
                  {rightSidebarType === 'template' && (
                    <div
                      className={`transform transition-all duration-300 ease-out w-full ${
                        rightSidebarType === 'template'
                          ? 'translate-x-0 opacity-100'
                          : 'translate-x-full opacity-0'
                      }`}
                    >
                      <TemplateSidebar
                        onTemplateSelect={(template) => {
                          console.log('Template selected in editor:', template)
                          // TODO: Apply template to focused clip
                        }}
                        onClose={handleCloseSidebar}
                      />
                    </div>
                  )}

                  {/* Speaker Management Sidebar */}
                  {rightSidebarType === 'speaker' && (
                    <div
                      className={`sticky top-0 transition-all duration-300 ease-out transform w-full ${
                        isToolbarVisible
                          ? 'h-[calc(100vh-176px)]'
                          : 'h-[calc(100vh-120px)]'
                      } ${
                        rightSidebarType === 'speaker'
                          ? 'translate-x-0 opacity-100'
                          : 'translate-x-full opacity-0'
                      }`}
                    >
                      <SpeakerManagementSidebar
                        isOpen={rightSidebarType === 'speaker'}
                        onClose={handleCloseSidebar}
                        speakers={speakers}
                        clips={clips}
                        speakerColors={speakerColors}
                        onAddSpeaker={handleAddSpeaker}
                        onRemoveSpeaker={handleRemoveSpeaker}
                        onRenameSpeaker={handleRenameSpeaker}
                        onBatchSpeakerChange={handleBatchSpeakerChange}
                        onSpeakerColorChange={handleSpeakerColorChange}
                      />
                    </div>
                  )}
                </>
              )}
            </div>
          </div>
        </div>

        <NewUploadModal
          isOpen={isUploadModalOpen}
          onClose={() => !isTranscriptionLoading && setIsUploadModalOpen(false)}
          onFileSelect={(files: File[]) => {
            // Convert File[] to FileList for compatibility
            const fileList = new DataTransfer()
            files.forEach((file) => fileList.items.add(file))
            handleFileSelect(fileList.files)
          }}
          onStartTranscription={wrappedHandleStartTranscription}
          acceptedTypes={['audio/*', 'video/*']}
          maxFileSize={100 * 1024 * 1024} // 100MB
          multiple={true}
          isLoading={isTranscriptionLoading}
        />

        <TutorialModal
          isOpen={showTutorialModal}
          onClose={handleTutorialClose}
          onComplete={handleTutorialComplete}
        />

        {/* 원본 복원 확인 모달 */}
        <AlertDialog
          isOpen={showRestoreModal}
          title="원본으로 복원"
          description="원본으로 돌아가시겠습니까? 모든 변경사항이 초기화됩니다."
          variant="warning"
          primaryActionLabel="예"
          cancelActionLabel="아니오"
          onPrimaryAction={handleConfirmRestore}
          onCancel={() => setShowRestoreModal(false)}
          onClose={() => setShowRestoreModal(false)}
        />

        {/* Drag overlay for word drag and drop */}
        <DragOverlay>
          {(() => {
            const { draggedWordId, clips, groupedWordIds } =
              useEditorStore.getState()
            if (!draggedWordId) return null

            const draggedWord = clips
              .flatMap((clip) => clip.words)
              .find((word) => word.id === draggedWordId)

            if (!draggedWord) return null

            return (
              <div className="bg-blue-500 text-white px-2 py-1 rounded text-sm shadow-lg opacity-90">
                {groupedWordIds.size > 1
                  ? `${groupedWordIds.size} words`
                  : draggedWord.text}
              </div>
            )
          })()}
        </DragOverlay>
      </div>
    </DndContext>
  )
}<|MERGE_RESOLUTION|>--- conflicted
+++ resolved
@@ -1,9 +1,6 @@
 'use client'
 
-<<<<<<< HEAD
-import { DndContext, closestCenter } from '@dnd-kit/core'
-import { useCallback, useEffect, useId, useRef, useState } from 'react'
-=======
+
 import {
   DndContext,
   closestCenter,
@@ -11,7 +8,6 @@
   DragOverlay,
 } from '@dnd-kit/core'
 import { useCallback, useEffect, useId, useState, useRef } from 'react'
->>>>>>> f2b9fc89
 import { createPortal } from 'react-dom'
 
 // Store
@@ -54,14 +50,11 @@
 import SpeakerManagementSidebar from './components/SpeakerManagementSidebar'
 import SubtitleEditList from './components/SubtitleEditList'
 import TemplateSidebar from './components/TemplateSidebar'
-<<<<<<< HEAD
 import Toolbars from './components/Toolbars'
 import VideoSection from './components/VideoSection'
-=======
 import { ChevronDownIcon } from '@/components/icons'
 import { getSpeakerColor } from '@/utils/editor/speakerColors'
 import { normalizeClipOrder } from '@/utils/editor/clipTimelineUtils'
->>>>>>> f2b9fc89
 
 // Utils
 import { EditorHistory } from '@/utils/editor/EditorHistory'
