'use client'

<<<<<<< HEAD
import React from 'react'
import { DndContext, closestCorners, DragOverlay } from '@dnd-kit/core'
=======
import {
  DndContext,
  // closestCenter, // Currently unused
  closestCorners,
  DragOverlay,
} from '@dnd-kit/core'
>>>>>>> 59682886
import { useCallback, useEffect, useId, useState, useRef } from 'react'
import { createPortal } from 'react-dom'

// Store
import { useEditorStore } from './store'

// Storage & Managers
import { log } from '@/utils/logger'
import { AutosaveManager } from '@/utils/managers/AutosaveManager'
import { projectInfoManager } from '@/utils/managers/ProjectInfoManager'
import { mediaStorage } from '@/utils/storage/mediaStorage'
import { projectStorage } from '@/utils/storage/projectStorage'

// API Services
import { API_CONFIG } from '@/config/api.config'
import { transcriptionService } from '@/services/api/transcriptionService'

// Types
import { ClipItem } from './components/ClipComponent/types'
import { EditorTab } from './types'

// Hooks
import { useUploadModal } from '@/hooks/useUploadModal'
import ProcessingModal from '@/components/ProcessingModal'
import { useDragAndDrop } from './hooks/useDragAndDrop'
import { useSelectionBox } from './hooks/useSelectionBox'
import { useUnsavedChanges } from './hooks/useUnsavedChanges'
import { useGlobalWordDragAndDrop } from './hooks/useGlobalWordDragAndDrop'

// Components
import SelectionBox from '@/components/DragDrop/SelectionBox'
import NewUploadModal from '@/components/NewUploadModal'
import TutorialModal from '@/components/TutorialModal'
import { ChevronDownIcon } from '@/components/icons'
import AlertDialog from '@/components/ui/AlertDialog'
import LoadingSpinner from '@/components/ui/LoadingSpinner'
import ResizablePanelDivider from '@/components/ui/ResizablePanelDivider'
import { getSpeakerColor } from '@/utils/editor/speakerColors'
import AnimationAssetSidebar from './components/AnimationAssetSidebar'
import EditorHeaderTabs from './components/EditorHeaderTabs'
import SimpleToolbar from './components/SimpleToolbar'
import SpeakerManagementSidebar from './components/SpeakerManagementSidebar'
import SubtitleEditList from './components/SubtitleEditList'
import TemplateSidebar from './components/TemplateSidebar'
import Toolbars from './components/Toolbars'
import VideoSection from './components/VideoSection'
import { normalizeClipOrder } from '@/utils/editor/clipTimelineUtils'

// Utils
import { EditorHistory } from '@/utils/editor/EditorHistory'
import { areClipsConsecutive } from '@/utils/editor/clipMerger'
import { BatchChangeSpeakerCommand } from '@/utils/editor/commands/BatchChangeSpeakerCommand'
import { ChangeSpeakerCommand } from '@/utils/editor/commands/ChangeSpeakerCommand'
import { CopyClipsCommand } from '@/utils/editor/commands/CopyClipsCommand'
import { DeleteClipCommand } from '@/utils/editor/commands/DeleteClipCommand'
import { MergeClipsCommand } from '@/utils/editor/commands/MergeClipsCommand'
import { PasteClipsCommand } from '@/utils/editor/commands/PasteClipsCommand'
import { RemoveSpeakerCommand } from '@/utils/editor/commands/RemoveSpeakerCommand'
import { SplitClipCommand } from '@/utils/editor/commands/SplitClipCommand'
import { showToast } from '@/utils/ui/toast'

// TimelineClipCard 컴포넌트
interface TimelineClipCardProps {
  clip: ClipItem
  isActive: boolean
  startTime: number
  endTime: number
  speakers: string[]
  speakerColors: Record<string, string>
  onClipSelect: (clipId: string) => void
  onSpeakerChange: (clipId: string, newSpeaker: string) => void
  onAddSpeaker: (name: string) => void
  onRenameSpeaker: (oldName: string, newName: string) => void
  onOpenSpeakerManagement: () => void
  formatTime: (seconds: number) => string
}

function TimelineClipCard({
  clip,
  isActive,
  startTime,
  endTime,
  speakers,
  speakerColors,
  onClipSelect,
  onSpeakerChange,
  onAddSpeaker,
  onRenameSpeaker,
  onOpenSpeakerManagement,
  formatTime,
}: TimelineClipCardProps) {
  const [isDropdownOpen, setIsDropdownOpen] = useState(false)
  const [editingSpeaker, setEditingSpeaker] = useState<string | null>(null)
  const [editingName, setEditingName] = useState('')
  const [showRenameModal, setShowRenameModal] = useState(false)
  const [pendingRename, setPendingRename] = useState<{
    oldName: string
    newName: string
  } | null>(null)
  const dropdownRef = useRef<HTMLDivElement>(null)
  const inputRef = useRef<HTMLInputElement>(null)

  // 외부 클릭 감지
  useEffect(() => {
    const handleClickOutside = (event: MouseEvent) => {
      const target = event.target as Node

      if (dropdownRef.current && dropdownRef.current.contains(target)) {
        return
      }

      const portalDropdown = document.querySelector('.fixed.rounded.bg-white')
      if (portalDropdown && portalDropdown.contains(target)) {
        return
      }

      setIsDropdownOpen(false)
    }

    if (isDropdownOpen) {
      document.addEventListener('mousedown', handleClickOutside)
      return () => document.removeEventListener('mousedown', handleClickOutside)
    }
  }, [isDropdownOpen])

  const handleSpeakerSelect = (value: string) => {
    if (value === 'add_new') {
      const nextSpeakerNumber = speakers.length + 1
      const newSpeakerName = `화자${nextSpeakerNumber}`
      onAddSpeaker(newSpeakerName)
      onSpeakerChange(clip.id, newSpeakerName)
      setIsDropdownOpen(false)
    } else if (value === 'manage_speakers') {
      onOpenSpeakerManagement()
      setIsDropdownOpen(false)
    } else if (value.startsWith('edit_')) {
      const speakerToEdit = value.replace('edit_', '')
      setEditingSpeaker(speakerToEdit)
      setEditingName(speakerToEdit)
      setIsDropdownOpen(false)
      setTimeout(() => inputRef.current?.focus(), 100)
    } else {
      onSpeakerChange(clip.id, value)
      setIsDropdownOpen(false)
    }
  }

  const handleSaveEdit = () => {
    if (!editingName.trim() || !editingSpeaker) {
      handleCancelEdit()
      return
    }

    const trimmedName = editingName.trim()

    if (trimmedName === editingSpeaker) {
      setEditingSpeaker(null)
      setEditingName('')
      return
    }

    if (speakers.includes(trimmedName) && trimmedName !== editingSpeaker) {
      showToast('이미 존재하는 화자명입니다', 'error')
      setEditingName(editingSpeaker)
      return
    }

    setPendingRename({ oldName: editingSpeaker, newName: trimmedName })
    setShowRenameModal(true)
    setEditingSpeaker(null)
    setEditingName('')
  }

  const handleRenameChoice = (applyToAll: boolean) => {
    if (!pendingRename) return

    if (applyToAll) {
      onRenameSpeaker(pendingRename.oldName, pendingRename.newName)
    } else {
      onAddSpeaker(pendingRename.newName)
      onSpeakerChange(clip.id, pendingRename.newName)
    }

    setShowRenameModal(false)
    setPendingRename(null)
    setEditingSpeaker(null)
    setEditingName('')
  }

  const handleCancelEdit = () => {
    setEditingSpeaker(null)
    setEditingName('')
    if (inputRef.current) {
      inputRef.current.blur()
    }
  }

  return (
    <>
      <div
        className={`p-3 rounded-lg cursor-pointer transition-all border ${
          isActive
            ? 'bg-blue-50 border-blue-200 shadow-md'
            : 'bg-gray-50 hover:bg-gray-100 border-gray-200'
        }`}
        onClick={() => onClipSelect(clip.id)}
      >
        {/* 시간 정보 */}
        <div className="mb-3">
          <span className="text-xs text-gray-500">
            {formatTime(startTime)} - {formatTime(endTime)}
          </span>
        </div>

        {/* 메인 콘텐츠 - 고급 편집 페이지와 동일한 그리드 레이아웃 */}
        <div className="grid grid-cols-[160px_1fr] gap-3 items-start">
          {/* 화자 영역 */}
          <div className="flex items-center h-8">
            {editingSpeaker ? (
              <div
                className="relative flex-shrink-0"
                onClick={(e) => e.stopPropagation()}
              >
                <input
                  ref={inputRef}
                  type="text"
                  value={editingName}
                  onChange={(e) => setEditingName(e.target.value)}
                  onKeyDown={(e) => {
                    e.stopPropagation()
                    if (e.key === 'Enter') handleSaveEdit()
                    if (e.key === 'Escape') handleCancelEdit()
                  }}
                  onBlur={() => setTimeout(() => handleSaveEdit(), 100)}
                  placeholder="화자 이름 입력"
                  className="h-8 px-3 text-sm bg-white text-black border border-gray-300 rounded
                            focus:outline-none focus:ring-2 focus:border-transparent 
                            w-[120px] flex-shrink-0 focus:ring-blue-500"
                />
              </div>
            ) : (
              <div
                ref={dropdownRef}
                className="relative flex-shrink-0"
                onClick={(e) => e.stopPropagation()}
              >
                <button
                  type="button"
                  className="inline-flex items-center justify-between h-8 px-3 text-sm font-medium
                             bg-transparent text-black border border-gray-300 rounded
                             hover:bg-gray-50 hover:border-gray-400 transition-all
                             focus:outline-none focus:ring-2 focus:ring-blue-500
                             w-[120px] flex-shrink-0 cursor-pointer"
                  onClick={(e) => {
                    e.preventDefault()
                    e.stopPropagation()
                    setIsDropdownOpen(!isDropdownOpen)
                  }}
                >
                  <div className="flex items-center gap-2 flex-1 min-w-0">
                    <div
                      className="w-3 h-3 rounded-full flex-shrink-0"
                      style={{
                        backgroundColor: getSpeakerColor(
                          clip.speaker,
                          speakerColors
                        ),
                      }}
                    />
                    <span
                      className={`truncate overflow-hidden whitespace-nowrap ${!clip.speaker ? 'text-orange-500' : ''}`}
                      style={{ maxWidth: '70px' }}
                    >
                      {clip.speaker || '미지정'}
                    </span>
                  </div>
                  <ChevronDownIcon
                    className={`w-4 h-4 transition-transform flex-shrink-0 ${isDropdownOpen ? 'rotate-180' : ''}`}
                  />
                </button>

                {/* 드롭다운 메뉴 */}
                {isDropdownOpen &&
                  typeof window !== 'undefined' &&
                  createPortal(
                    <div
                      className="fixed rounded bg-white border border-gray-300 shadow-lg"
                      style={{
                        zIndex: 99999,
                        left:
                          dropdownRef.current?.getBoundingClientRect().left ||
                          0,
                        top:
                          (dropdownRef.current?.getBoundingClientRect()
                            .bottom || 0) + 4,
                        width: '120px',
                        minWidth: '120px',
                        maxWidth: '120px',
                      }}
                      onClick={(e) => e.stopPropagation()}
                    >
                      {speakers.map((s) => (
                        <div key={s} className="group">
                          <div
                            className="px-3 py-2 text-sm text-black hover:bg-gray-50 cursor-pointer
                                  transition-colors flex items-center justify-between"
                            onClick={(e) => {
                              e.preventDefault()
                              e.stopPropagation()
                              handleSpeakerSelect(s)
                            }}
                          >
                            <div className="flex items-center gap-2 flex-1 min-w-0">
                              <div
                                className="w-3 h-3 rounded-full flex-shrink-0"
                                style={{
                                  backgroundColor: getSpeakerColor(
                                    s,
                                    speakerColors
                                  ),
                                }}
                              />
                              <span
                                className={`truncate overflow-hidden whitespace-nowrap ${clip.speaker === s ? 'text-blue-600 font-medium' : ''}`}
                                style={{ maxWidth: '50px' }}
                              >
                                {s}
                              </span>
                            </div>
                            <button
                              className="opacity-0 group-hover:opacity-100 text-gray-600 hover:text-black
                                    text-xs px-1 py-0.5 rounded transition-all flex-shrink-0 cursor-pointer"
                              onClick={(e) => {
                                e.preventDefault()
                                e.stopPropagation()
                                handleSpeakerSelect(`edit_${s}`)
                              }}
                            >
                              편집
                            </button>
                          </div>
                        </div>
                      ))}

                      <div className="border-t border-gray-200 my-1" />

                      <div
                        className="px-3 py-2 text-sm text-blue-600 hover:bg-gray-50 cursor-pointer
                              transition-colors font-medium"
                        onClick={(e) => {
                          e.preventDefault()
                          e.stopPropagation()
                          handleSpeakerSelect('add_new')
                        }}
                      >
                        + 화자 추가하기
                      </div>

                      <div
                        className="px-3 py-2 text-sm text-gray-600 hover:bg-gray-50 hover:text-gray-800 cursor-pointer
                              transition-colors font-medium flex items-center gap-2"
                        onClick={(e) => {
                          e.preventDefault()
                          e.stopPropagation()
                          handleSpeakerSelect('manage_speakers')
                        }}
                      >
                        <svg
                          className="w-4 h-4"
                          fill="none"
                          stroke="currentColor"
                          viewBox="0 0 24 24"
                        >
                          <path
                            strokeLinecap="round"
                            strokeLinejoin="round"
                            strokeWidth={2}
                            d="M10.325 4.317c.426-1.756 2.924-1.756 3.35 0a1.724 1.724 0 002.573 1.066c1.543-.94 3.31.826 2.37 2.37a1.724 1.724 0 001.065 2.572c1.756.426 1.756 2.924 0 3.35a1.724 1.724 0 00-1.066 2.573c.94 1.543-.826 3.31-2.37 2.37a1.724 1.724 0 00-2.572 1.065c-.426 1.756-2.924 1.756-3.35 0a1.724 1.724 0 00-2.573-1.066c-1.543.94-3.31-.826-2.37-2.37a1.724 1.724 0 00-1.065-2.572c-1.756-.426-1.756-2.924 0-3.35a1.724 1.724 0 001.066-2.573c-.94-1.543.826-3.31 2.37-2.37.996.608 2.296.07 2.572-1.065z"
                          />
                          <path
                            strokeLinecap="round"
                            strokeLinejoin="round"
                            strokeWidth={2}
                            d="M15 12a3 3 0 11-6 0 3 3 0 016 0z"
                          />
                        </svg>
                        화자 관리
                      </div>
                    </div>,
                    document.body
                  )}
              </div>
            )}
          </div>

          {/* 텍스트 영역 */}
          <div className="overflow-hidden min-w-0 min-h-[32px] flex items-center">
            <div
              className={`text-sm ${isActive ? 'font-medium text-gray-900' : 'text-gray-700'}`}
            >
              {clip.fullText}
            </div>
          </div>
        </div>
      </div>

      {/* 화자 이름 변경 적용 범위 확인 모달 */}
      {showRenameModal &&
        pendingRename &&
        typeof window !== 'undefined' &&
        createPortal(
          <div
            className="fixed inset-0 bg-black/50 flex items-center justify-center"
            style={{ zIndex: 99999 }}
          >
            <div className="bg-gray-800 rounded-lg p-6 max-w-md w-full mx-4 border border-gray-700">
              <h3 className="text-lg font-semibold text-white mb-4">
                화자 이름 변경 적용 범위
              </h3>
              <div className="text-gray-300 mb-6 space-y-2">
                <p>
                  &quot;{pendingRename.oldName}&quot;을 &quot;
                  {pendingRename.newName}&quot;로 변경합니다.
                </p>
                <p className="text-sm text-gray-400">
                  이 화자를 사용하는 다른 클립에도 변경사항을 적용하시겠습니까?
                </p>
              </div>
              <div className="flex gap-3 justify-end">
                <button
                  onClick={() => handleRenameChoice(false)}
                  className="px-4 py-2 text-sm font-medium text-gray-300 bg-gray-700 rounded
                          hover:bg-gray-600 transition-colors cursor-pointer"
                >
                  아니오 (현재 클립만)
                </button>
                <button
                  onClick={() => handleRenameChoice(true)}
                  className="px-4 py-2 text-sm font-medium text-white bg-blue-600 rounded
                          hover:bg-blue-700 transition-colors cursor-pointer"
                >
                  예 (모든 클립)
                </button>
              </div>
            </div>
          </div>,
          document.body
        )}
    </>
  )
}

export default function EditorPage() {
  // Store state for DnD and selection
  const {
    clips,
    setClips,
    setOriginalClips,
    restoreOriginalClips,
    saveOriginalClipsToStorage,
    loadOriginalClipsFromStorage,
    selectedClipIds,
    setSelectedClipIds,
    clearSelection,
    updateClipWords,
    // updateClipTiming, // Currently unused
    saveProject,
    activeClipId,
    setActiveClipId,
    videoPanelWidth,
    setVideoPanelWidth,
    hasUnsavedChanges,
    setHasUnsavedChanges,
    markAsSaved,
    rightSidebarType,
    setRightSidebarType,
    // isAssetSidebarOpen,
    assetSidebarWidth,
    setAssetSidebarWidth,
    editingMode,
    isMultipleWordsSelected,
    deleteSelectedWords,
    clearMultiSelection,
  } = useEditorStore()

  // Local state
  const [activeTab, setActiveTab] = useState<EditorTab>('home')
  const [showTutorialModal, setShowTutorialModal] = useState(false)
  const [isToolbarVisible, setIsToolbarVisible] = useState(true)
  const [editorHistory] = useState(() => {
    const history = new EditorHistory()
    // Connect history to save state
    history.setOnChangeCallback((hasChanges) => {
      setHasUnsavedChanges(hasChanges)
    })
    return history
  })
  const [windowWidth, setWindowWidth] = useState(
    typeof window !== 'undefined' ? window.innerWidth : 1920
  )
  const [isRecovering, setIsRecovering] = useState(false) // 세션 복구 스피너 비활성화
  const [scrollProgress, setScrollProgress] = useState(0) // 스크롤 진행도
  const [speakers, setSpeakers] = useState<string[]>([]) // Speaker 리스트 전역 관리
  const [speakerColors, setSpeakerColors] = useState<Record<string, string>>({}) // 화자별 색상 매핑
  // Store에서 rightSidebarType 가져오기 (로컬 state 대신 store 사용)
  const [clipboard, setClipboard] = useState<ClipItem[]>([]) // 클립보드 상태
  const [skipAutoFocus, setSkipAutoFocus] = useState(false) // 자동 포커스 스킵 플래그
  const [showRestoreModal, setShowRestoreModal] = useState(false) // 복원 확인 모달 상태
  const [shouldOpenExportModal, setShouldOpenExportModal] = useState(false) // OAuth 인증 후 모달 재오픈 플래그

  // Get media actions from store
  const { setMediaInfo } = useEditorStore()

  // Cleanup blob URLs when component unmounts or videoUrl changes
  useEffect(() => {
    // Track current blob URL for cleanup
    let currentBlobUrl: string | null = null

    // Store에서 현재 videoUrl 가져오기
    const { videoUrl } = useEditorStore.getState()
    if (videoUrl && videoUrl.startsWith('blob:')) {
      currentBlobUrl = videoUrl
      console.log('📌 Tracking Blob URL for cleanup:', currentBlobUrl)
    }

    return () => {
      // Cleanup any blob URLs on unmount to prevent memory leaks
      const urls = document.querySelectorAll('video[src^="blob:"]')
      urls.forEach((video) => {
        const videoElement = video as HTMLVideoElement
        if (videoElement.src && videoElement.src.startsWith('blob:')) {
          console.log(
            '🧹 Cleaning up blob URL from video element:',
            videoElement.src
          )
          URL.revokeObjectURL(videoElement.src)
        }
      })

      // Also cleanup tracked blob URL
      if (currentBlobUrl) {
        console.log('🧹 Cleaning up tracked Blob URL:', currentBlobUrl)
        URL.revokeObjectURL(currentBlobUrl)
      }
    }
  }, [])

  // Track unsaved changes
  useUnsavedChanges(hasUnsavedChanges)

  // URL 파라미터 감지 및 모달 상태 복원
  useEffect(() => {
    if (typeof window !== 'undefined') {
      const urlParams = new URLSearchParams(window.location.search)
      const authStatus = urlParams.get('auth')
      const returnTo = urlParams.get('returnTo')

      // OAuth 인증 완료 후 YouTube 업로드 모달로 복귀
      if (authStatus === 'success' && returnTo === 'youtube-upload') {
        console.log('OAuth 인증 완료, YouTube 업로드 모달 재오픈 예정')
        setShouldOpenExportModal(true)

        // URL 파라미터 제거
        const newUrl = window.location.pathname
        window.history.replaceState({}, '', newUrl)
      }
    }
  }, [])

  // Session recovery and initialization
  useEffect(() => {
    const initializeEditor = async () => {
      try {
        log('EditorPage.tsx', 'Initializing editor...')

        // Initialize AutosaveManager
        const autosaveManager = AutosaveManager.getInstance()

        // Load transcription data using the TranscriptionService
        // This provides an extensible interface for switching between mock and API data
        const transcriptionClips =
          await transcriptionService.loadTranscriptionClips()
        if (transcriptionClips.length > 0) {
          log(
            'EditorPage.tsx',
            `Loaded ${transcriptionClips.length} clips via TranscriptionService`
          )

          // Extract unique speakers from clips and rename them with numbers
          const originalSpeakers = Array.from(
            new Set(transcriptionClips.map((clip) => clip.speaker))
          )

          // Create mapping for speaker names (original -> numbered)
          const speakerMapping: Record<string, string> = {}
          originalSpeakers.forEach((speaker, index) => {
            speakerMapping[speaker] = `화자${index + 1}`
          })

          // Update clips with new speaker names (only change speaker field, preserve all text)
          const updatedClips = transcriptionClips.map((clip) => ({
            ...clip,
            speaker: speakerMapping[clip.speaker] || clip.speaker,
          }))

          const numberedSpeakers = Object.values(speakerMapping)

          setClips(updatedClips)
          setOriginalClips(updatedClips) // 메모리에 원본 클립 데이터 저장
          setSpeakers(numberedSpeakers)

          // IndexedDB에도 원본 클립 저장 (세션 간 유지)
          saveOriginalClipsToStorage().catch((error) => {
            console.error('Failed to save original clips to IndexedDB:', error)
          })

          // Set media info when in mock mode
          if (API_CONFIG.USE_MOCK_DATA) {
            setMediaInfo({
              videoUrl: API_CONFIG.MOCK_VIDEO_PATH,
              videoName: 'friends.mp4',
              videoType: 'video/mp4',
              videoDuration: 143.39,
            })
          }
        } else {
          log(
            'EditorPage.tsx',
            'Failed to load transcription data from service'
          )
        }

        // Check for project to recover
        const projectId = sessionStorage.getItem('currentProjectId')
        const mediaId = sessionStorage.getItem('currentMediaId')
        const lastUploadProjectId = sessionStorage.getItem(
          'lastUploadProjectId'
        )

        // Only recover if it's not from a fresh upload (to avoid loading old projects)
        if ((projectId || mediaId) && projectId === lastUploadProjectId) {
          log(
            'EditorPage.tsx',
            `Fresh upload detected - projectId: ${projectId}, loading project with videoUrl`
          )

          // Load the newly created project (complete data)
          try {
            const savedProject = projectStorage.loadCurrentProject()
            if (savedProject) {
              log(
                'EditorPage.tsx',
                `🎬 Restoring new project: ${savedProject.name}`
              )

              // Restore clips
              if (savedProject.clips && savedProject.clips.length > 0) {
                setClips(savedProject.clips)
                log(
                  'EditorPage.tsx',
                  `📝 Loaded ${savedProject.clips.length} clips`
                )
              }

              // Restore media info - Blob URL 우선 사용
              if (savedProject.videoUrl) {
                // 신규 업로드인 경우 유효성 검사 없이 바로 사용
                setMediaInfo({
                  videoUrl: savedProject.videoUrl,
                  videoName: savedProject.videoName,
                  videoDuration: savedProject.videoDuration,
                  videoType: savedProject.videoType || 'video/mp4',
                  videoMetadata: savedProject.videoMetadata,
                })

                log(
                  'EditorPage.tsx',
                  `🎬 Restored video URL (fresh upload): ${savedProject.videoUrl}`
                )

                // Blob URL 경고 메시지만 표시 (null로 설정하지 않음)
                if (savedProject.videoUrl.startsWith('blob:')) {
                  log(
                    'EditorPage.tsx',
                    '⚠️ Using Blob URL - may expire on page refresh'
                  )
                }
              }
            }
          } catch (error) {
            log('EditorPage.tsx', `❌ Failed to restore new project: ${error}`)
          }

          // Clear the lastUploadProjectId flag after use
          sessionStorage.removeItem('lastUploadProjectId')
        } else if (projectId || mediaId) {
          log(
            'EditorPage.tsx',

            `Found session data to recover - projectId: ${projectId}, mediaId: ${mediaId}`
          )

          try {
            // Load project media info
            if (projectId) {
              const projectMediaInfo =
                await mediaStorage.loadProjectMedia(projectId)
              if (projectMediaInfo) {
                log(
                  'EditorPage.tsx',
                  `Loaded project media info: ${projectMediaInfo.fileName}`
                )

                // Set media info in store
                setMediaInfo({
                  mediaId: projectMediaInfo.mediaId,
                  videoName: projectMediaInfo.fileName,
                  videoType: projectMediaInfo.fileType,
                  videoDuration: projectMediaInfo.duration,
                  videoMetadata: projectMediaInfo.metadata,
                })

                // Notify ProjectInfoManager
                projectInfoManager.notifyFileOpen('browser', 'recovery', {
                  id: projectId,
                  name: projectMediaInfo.fileName.replace(/\.[^/.]+$/, ''), // Remove extension
                })

                // Set project in AutosaveManager
                autosaveManager.setProject(projectId, 'browser')
              }
            }

            // Load saved project data
            const savedProject = projectStorage.loadCurrentProject()
            if (
              savedProject &&
              savedProject.clips &&
              savedProject.clips.length > 0
            ) {
              log('EditorPage.tsx', `Recovered project: ${savedProject.name}`)
              // 프로젝트 복구 시 클립 순서를 실제 타임라인 순서로 정규화
              const normalizedClips = normalizeClipOrder(savedProject.clips)
              setClips(normalizedClips)

              // 프로젝트 복구 시 IndexedDB에서 원본 클립 로드 시도
              if (projectId) {
                loadOriginalClipsFromStorage().catch((error) => {
                  console.warn(
                    'Failed to load original clips from storage:',
                    error
                  )
                  // 실패해도 프로젝트 복구는 계속 진행
                })
              }

              // Restore media information if available
              if (savedProject.mediaId || savedProject.videoUrl) {
                setMediaInfo({
                  mediaId: savedProject.mediaId || null,
                  videoUrl: savedProject.videoUrl || null,
                  videoName: savedProject.videoName || null,
                  videoType: savedProject.videoType || null,
                  videoDuration: savedProject.videoDuration || null,
                  videoMetadata: savedProject.videoMetadata || null,
                })
              }

              // Set project in AutosaveManager
              autosaveManager.setProject(savedProject.id, 'browser')

              // Show recovery notification
              showToast('이전 세션이 복구되었습니다', 'success')
            }
          } catch (error) {
            console.error('Failed to recover session:', error)
            showToast('세션 복구에 실패했습니다', 'error')
          }
        } else {
          // No session to recover - check for autosaved project
          const currentProject = projectStorage.loadCurrentProject()
          if (
            currentProject &&
            currentProject.clips &&
            currentProject.clips.length > 0
          ) {
            log(
              'EditorPage.tsx',
              `Found autosaved project: ${currentProject.name}`
            )
            // 기존 프로젝트 로드 시에도 클립 순서를 실제 타임라인 순서로 정규화
            const normalizedClips = normalizeClipOrder(currentProject.clips)
            setClips(normalizedClips)
            autosaveManager.setProject(currentProject.id, 'browser')
          } else {
            // New project
            const newProjectId = `project_${Date.now()}_${Math.random().toString(36).substring(2, 11)}`
            log('EditorPage.tsx', `Creating new project: ${newProjectId}`)
            autosaveManager.setProject(newProjectId, 'browser')
            projectInfoManager.notifyFileOpen('browser', 'newProject')
          }
        }

        // Clear session storage after recovery
        sessionStorage.removeItem('currentProjectId')
        sessionStorage.removeItem('currentMediaId')
      } catch (error) {
        console.error('Failed to initialize editor:', error)
        showToast('에디터 초기화에 실패했습니다', 'error')
      } finally {
        // Always set recovering to false
        setIsRecovering(false)
      }
    }

    initializeEditor()
  }, [
    setClips,
    setOriginalClips,
    setMediaInfo,
    saveOriginalClipsToStorage,
    loadOriginalClipsFromStorage,
  ])

  // Generate stable ID for DndContext to prevent hydration mismatch
  const dndContextId = useId()

  // Upload modal hook - 새로운 API 사용
  const uploadModal = useUploadModal()

  // DnD functionality
  const {
    sensors,
    handleDragStart,
    handleDragOver,
    handleDragEnd,
    handleDragCancel,
  } = useDragAndDrop()

  // Word drag and drop functionality (cross-clip support)
  const {
    handleWordDragStart,
    handleWordDragOver,
    handleWordDragEnd,
    handleWordDragCancel,
  } = useGlobalWordDragAndDrop()

  // Selection box functionality
  const {
    containerRef,
    handleMouseDown,
    handleMouseMove,
    handleMouseUp,
    isSelecting,
    selectionBox,
  } = useSelectionBox()

  // Scroll progress handler
  const handleScroll = useCallback((e: React.UIEvent<HTMLDivElement>) => {
    const element = e.currentTarget
    const scrollTop = element.scrollTop
    const scrollHeight = element.scrollHeight - element.clientHeight
    const progress = scrollHeight > 0 ? (scrollTop / scrollHeight) * 100 : 0
    setScrollProgress(progress)
  }, [])

  // Panel resize handler
  const handlePanelResize = useCallback(
    (delta: number) => {
      const newWidth = videoPanelWidth + delta
      const minWidth = 300 // Minimum width
      const maxWidth = windowWidth / 2 // Maximum 50% of viewport

      // Constrain the width between min and max
      const constrainedWidth = Math.max(minWidth, Math.min(maxWidth, newWidth))
      setVideoPanelWidth(constrainedWidth)

      // Save to localStorage for persistence
      if (typeof window !== 'undefined') {
        localStorage.setItem(
          'editor-video-panel-width',
          constrainedWidth.toString()
        )
      }
    },
    [videoPanelWidth, windowWidth, setVideoPanelWidth]
  )

  // Asset sidebar resize handler
  const handleAssetSidebarResize = useCallback(
    (delta: number) => {
      const newWidth = assetSidebarWidth - delta // Reverse delta for right sidebar
      const minWidth = 280 // Minimum width
      const maxWidth = windowWidth / 2 // Maximum 50% of viewport

      // Constrain the width between min and max
      const constrainedWidth = Math.max(minWidth, Math.min(maxWidth, newWidth))
      setAssetSidebarWidth(constrainedWidth)

      // Save to localStorage for persistence
      if (typeof window !== 'undefined') {
        localStorage.setItem(
          'editor-asset-sidebar-width',
          constrainedWidth.toString()
        )
      }
    },
    [assetSidebarWidth, windowWidth, setAssetSidebarWidth]
  )

  // Edit handlers
  const handleWordEdit = (clipId: string, wordId: string, newText: string) => {
    updateClipWords(clipId, wordId, newText)
  }

  const handleSpeakerChange = (clipId: string, newSpeaker: string) => {
    // Use Command pattern for undo/redo support
    const command = new ChangeSpeakerCommand(
      clips,
      speakers,
      clipId,
      newSpeaker,
      setClips,
      setSpeakers
    )
    editorHistory.executeCommand(command)
  }

  const handleBatchSpeakerChange = (clipIds: string[], newSpeaker: string) => {
    // If only one clipId is passed, check if we should apply to all empty clips
    let targetClipIds = clipIds

    if (clipIds.length === 1) {
      // Check if the current clip is empty and find all empty clips
      const currentClip = clips.find((c) => c.id === clipIds[0])
      if (currentClip && !currentClip.speaker) {
        // Find all clips without speakers
        const emptyClipIds = clips
          .filter((clip) => !clip.speaker)
          .map((clip) => clip.id)

        // If there are multiple empty clips, we'll apply to all of them
        if (emptyClipIds.length > 1) {
          targetClipIds = emptyClipIds
        }
      }
    }

    // Use Command pattern for batch speaker change
    const command = new BatchChangeSpeakerCommand(
      clips,
      speakers,
      targetClipIds,
      newSpeaker,
      setClips,
      setSpeakers
    )
    editorHistory.executeCommand(command)
  }

  // 오른쪽 사이드바 핸들러들
  const handleOpenSpeakerManagement = () => {
    setRightSidebarType(rightSidebarType === 'speaker' ? null : 'speaker')
  }

  // const handleOpenAnimationSidebar = () => {
  //   setRightSidebarType('animation')
  // }

  const handleToggleAnimationSidebar = () => {
    setRightSidebarType(rightSidebarType === 'animation' ? null : 'animation')
  }

  const handleToggleTemplateSidebar = () => {
    setRightSidebarType(rightSidebarType === 'template' ? null : 'template')
  }

  const handleCloseSidebar = () => {
    setRightSidebarType(null)
  }

  const handleAddSpeaker = (name: string) => {
    console.log('handleAddSpeaker called with:', name)
    console.log('Current speakers before adding:', speakers)

    // 최대 화자 수 제한 체크 (9명)
    if (speakers.length >= 9) {
      console.log('Maximum speaker limit reached (9), cannot add more')
      return
    }

    if (!speakers.includes(name)) {
      const newSpeakers = [...speakers, name]
      setSpeakers(newSpeakers)
      console.log('Speaker added successfully. New speakers:', newSpeakers)
    } else {
      console.log('Speaker already exists, skipping addition')
    }
  }

  const handleRemoveSpeaker = (name: string) => {
    // Use Command pattern for speaker removal
    const command = new RemoveSpeakerCommand(
      clips,
      speakers,
      name,
      setClips,
      setSpeakers
    )
    editorHistory.executeCommand(command)

    // Remove speaker color mapping
    const updatedSpeakerColors = { ...speakerColors }
    delete updatedSpeakerColors[name]
    setSpeakerColors(updatedSpeakerColors)
  }

  const handleRenameSpeaker = (oldName: string, newName: string) => {
    // Update clips with the new speaker name
    const updatedClips = clips.map((clip) =>
      clip.speaker === oldName ? { ...clip, speaker: newName } : clip
    )

    // Update speakers list
    const updatedSpeakers = speakers.map((speaker) =>
      speaker === oldName ? newName : speaker
    )

    // Update speaker colors mapping
    const updatedSpeakerColors = { ...speakerColors }
    if (updatedSpeakerColors[oldName]) {
      updatedSpeakerColors[newName] = updatedSpeakerColors[oldName]
      delete updatedSpeakerColors[oldName]
    }

    setClips(updatedClips)
    setSpeakers(updatedSpeakers)
    setSpeakerColors(updatedSpeakerColors)
  }

  const handleSpeakerColorChange = (speakerName: string, color: string) => {
    setSpeakerColors((prev) => ({
      ...prev,
      [speakerName]: color,
    }))
  }

  const handleClipCheck = (clipId: string, checked: boolean) => {
    if (checked) {
      const newSet = new Set(selectedClipIds)
      newSet.add(clipId)
      setSelectedClipIds(newSet)
      // 체크 시에는 포커싱을 변경하지 않음 (포커스와 선택을 분리)
    } else {
      const newSet = new Set(selectedClipIds)
      newSet.delete(clipId)
      setSelectedClipIds(newSet)
      // 체크 해제 시에도 포커싱 유지
    }
  }

  const handleClipSelect = (clipId: string) => {
    // Clear multi-word selection when clicking on clips
    clearMultiSelection()
    // 체크된 클립이 있으면 모든 선택 해제, 없으면 포커스만 변경
    if (selectedClipIds.size > 0) {
      clearSelection()
      setActiveClipId(null) // 선택 해제 시 포커스도 해제
    } else {
      setActiveClipId(clipId)

      // 선택된 클립의 시작 시간으로 비디오 이동
      const selectedClip = clips.find((c) => c.id === clipId)
      if (selectedClip && selectedClip.timeline) {
        // timeline 형식: "00:00 → 00:07"
        const [startTimeStr] = selectedClip.timeline.split(' → ')
        const [mins, secs] = startTimeStr.split(':').map(Number)
        const timeInSeconds = mins * 60 + secs

        // 비디오 플레이어로 시간 이동
        const videoPlayer = (
          window as { videoPlayer?: { seekTo: (time: number) => void } }
        ).videoPlayer
        if (videoPlayer) {
          videoPlayer.seekTo(timeInSeconds)
        }
      }
    }
  }

  // 빈 공간 클릭 시 모든 선택 해제
  const handleEmptySpaceClick = () => {
    if (selectedClipIds.size > 0) {
      clearSelection()
      setActiveClipId(null)
    }
    // Clear multi-word selection as well
    clearMultiSelection()
  }

  // 새로운 업로드 모달 래퍼
  const wrappedHandleStartTranscription = async (data: {
    files: File[]
    settings: { language: string }
  }) => {
    if (data.files.length > 0) {
      // NewUploadModal을 닫지 않고 handleStartTranscription만 호출
      // step이 변경되면 NewUploadModal은 자동으로 닫히고 ProcessingModal이 표시됨
      await uploadModal.handleStartTranscription({
        file: data.files[0],
        language: data.settings.language as 'ko' | 'en' | 'ja',
      })
    }
  }

  // Merge clips handler
  const handleMergeClips = useCallback(() => {
    try {
      // Get selected clips from store
      const uniqueSelectedIds = Array.from(selectedClipIds)

      // 체크된 클립이 있으면 기존 로직 사용 (2개 이상 선택된 경우)
      if (uniqueSelectedIds.length >= 2) {
        // 2개 이상의 클립이 선택된 경우 - 기존 로직
        if (!areClipsConsecutive(clips, uniqueSelectedIds)) {
          showToast(
            '선택된 클립들이 연속되어 있지 않습니다. 연속된 클립만 합칠 수 있습니다.'
          )
          return
        }

        // 클립 합치기 실행 - Command 패턴 사용
        const command = new MergeClipsCommand(
          clips,
          [],
          uniqueSelectedIds,
          setClips
        )

        editorHistory.executeCommand(command)
        clearSelection()

        // 자동 포커스 스킵 설정 및 합쳐진 클립에 포커스
        setSkipAutoFocus(true)
        setTimeout(() => {
          // Command에서 합쳐진 클립의 ID 가져오기
          const mergedClipId = command.getMergedClipId()
          if (mergedClipId) {
            setActiveClipId(mergedClipId)
            console.log(
              'Merge completed, focused on merged clip:',
              mergedClipId
            )
          }
        }, 100) // 상태 업데이트 완료 대기
        return
      }

      // 체크된 클립이 0~1개인 경우: 포커스된 클립과 다음 클립을 합치기
      if (!activeClipId) {
        showToast('합칠 클립을 선택해주세요.')
        return
      }

      // 포커스된 클립의 인덱스 찾기
      const currentIndex = clips.findIndex((clip) => clip.id === activeClipId)
      if (currentIndex === -1) {
        showToast('포커스된 클립을 찾을 수 없습니다.')
        return
      }

      // 다음 클립이 있는지 확인
      if (currentIndex >= clips.length - 1) {
        showToast('다음 클립이 존재하지 않습니다.')
        return
      }

      // 포커스된 클립과 다음 클립을 합치기
      const nextClipId = clips[currentIndex + 1].id
      const clipsToMerge = [activeClipId, nextClipId]
      const command = new MergeClipsCommand(clips, [], clipsToMerge, setClips)

      editorHistory.executeCommand(command)
      clearSelection()

      // 자동 포커스 스킵 설정 및 합쳐진 클립에 포커스
      setSkipAutoFocus(true)
      setTimeout(() => {
        // Command에서 합쳐진 클립의 ID 가져오기
        const mergedClipId = command.getMergedClipId()
        if (mergedClipId) {
          setActiveClipId(mergedClipId)
          console.log(
            'Single merge completed, focused on merged clip:',
            mergedClipId
          )
        }
      }, 100) // 상태 업데이트 완료 대기
    } catch (error) {
      console.error('클립 합치기 오류:', error)
      showToast(
        error instanceof Error
          ? error.message
          : '클립 합치기 중 오류가 발생했습니다.'
      )
    }
  }, [
    clips,
    selectedClipIds,
    activeClipId,
    clearSelection,
    setClips,
    editorHistory,
    setActiveClipId,
  ])

  // Split clip handler
  const handleSplitClip = useCallback(() => {
    try {
      if (!activeClipId) {
        showToast('나눌 클립을 선택해주세요.')
        return
      }

      // 포커싱된 클립 찾기
      const targetClip = clips.find((clip) => clip.id === activeClipId)
      if (!targetClip) {
        showToast('선택된 클립을 찾을 수 없습니다.')
        return
      }

      // 단어가 2개 이상인지 확인
      if (targetClip.words.length <= 1) {
        showToast('클립을 나누려면 단어가 2개 이상이어야 합니다.')
        return
      }

      // 클립 나누기 실행 - Command 패턴 사용
      const command = new SplitClipCommand(clips, activeClipId, setClips)
      editorHistory.executeCommand(command)

      // 자동 포커스 스킵 설정 및 분할된 첫 번째 클립에 포커스
      setSkipAutoFocus(true)
      setTimeout(() => {
        // SplitClipCommand에서 반환받은 첫 번째 분할 클립 ID로 포커스 설정
        const firstSplitClipId = command.getFirstSplitClipId()
        if (firstSplitClipId) {
          setActiveClipId(firstSplitClipId)
          console.log(
            'Split completed, focused on first split clip:',
            firstSplitClipId
          )
        } else {
          console.log('Split completed, but could not get first split clip ID')
        }
      }, 100) // 상태 업데이트 완료 대기
    } catch (error) {
      console.error('클립 나누기 오류:', error)
      showToast(
        error instanceof Error
          ? error.message
          : '클립 나누기 중 오류가 발생했습니다.'
      )
    }
  }, [activeClipId, clips, setClips, editorHistory, setActiveClipId])

  // Undo/Redo handlers
  const handleUndo = useCallback(() => {
    if (editorHistory.canUndo()) {
      editorHistory.undo()
    }
  }, [editorHistory])

  const handleRedo = useCallback(() => {
    if (editorHistory.canRedo()) {
      editorHistory.redo()
    }
  }, [editorHistory])

  // Delete clip handler
  const handleDeleteClip = useCallback(() => {
    try {
      if (!activeClipId) {
        showToast('삭제할 클립을 선택해주세요.')
        return
      }

      // 클립이 1개뿐이면 삭제 불가
      if (clips.length <= 1) {
        showToast('마지막 클립은 삭제할 수 없습니다.')
        return
      }

      // 삭제할 클립 찾기
      const targetClipIndex = clips.findIndex(
        (clip) => clip.id === activeClipId
      )
      if (targetClipIndex === -1) {
        showToast('삭제할 클립을 찾을 수 없습니다.')
        return
      }

      // 클립 삭제 실행 - Command 패턴 사용
      const command = new DeleteClipCommand(clips, activeClipId, setClips)
      editorHistory.executeCommand(command)

      // 자동 포커스 스킵 설정 및 적절한 클립에 포커스
      setSkipAutoFocus(true)

      // 삭제 후 포커스 이동: 다음 클립이 있으면 다음, 없으면 이전 클립
      let nextFocusIndex = targetClipIndex
      if (targetClipIndex >= clips.length - 1) {
        // 마지막 클립을 삭제한 경우, 이전 클립으로 포커스
        nextFocusIndex = Math.max(0, targetClipIndex - 1)
      }

      // 새로운 클립 목록에서 포커스할 클립 ID 찾기
      setTimeout(() => {
        const updatedClips = clips.filter((clip) => clip.id !== activeClipId)
        if (updatedClips.length > 0 && nextFocusIndex < updatedClips.length) {
          setActiveClipId(updatedClips[nextFocusIndex].id)
          console.log(
            'Delete completed, focused on clip at index:',
            nextFocusIndex
          )
        }
      }, 0)

      showToast('클립이 삭제되었습니다.', 'success')
    } catch (error) {
      console.error('클립 삭제 오류:', error)
      showToast(
        error instanceof Error
          ? error.message
          : '클립 삭제 중 오류가 발생했습니다.'
      )
    }
  }, [activeClipId, clips, setClips, editorHistory, setActiveClipId])

  // Copy clips handler
  const handleCopyClips = useCallback(() => {
    try {
      const selectedIds = Array.from(selectedClipIds)

      if (selectedIds.length === 0) {
        showToast('복사할 클립을 선택해주세요.')
        return
      }

      // Create and execute copy command
      const command = new CopyClipsCommand(clips, selectedIds, setClipboard)

      command.execute() // Copy command doesn't need undo/redo
      showToast(`${selectedIds.length}개 클립을 복사했습니다.`, 'success')
    } catch (error) {
      console.error('클립 복사 오류:', error)
      showToast('클립 복사 중 오류가 발생했습니다.')
    }
  }, [clips, selectedClipIds, setClipboard])

  // Paste clips handler
  const handlePasteClips = useCallback(() => {
    try {
      if (clipboard.length === 0) {
        showToast('붙여넣을 클립이 없습니다.')
        return
      }

      // Create and execute paste command
      const command = new PasteClipsCommand(clips, clipboard, setClips)

      editorHistory.executeCommand(command)

      // 자동 포커스 스킵 설정 및 붙여넣은 마지막 클립에 포커스
      setSkipAutoFocus(true)
      setTimeout(() => {
        // 붙여넣은 클립들은 기존 클립들 뒤에 추가되므로
        // 마지막에 붙여넣은 클립에 포커스
        const newTotalClips = clips.length + clipboard.length
        if (newTotalClips > clips.length) {
          const lastPastedIndex = newTotalClips - 1
          // 실제로는 붙여넣은 클립들의 새 ID를 알아야 함
          console.log(
            'Paste completed, should focus on last pasted clip at index:',
            lastPastedIndex
          )
          // PasteClipsCommand에서 생성된 클립 ID들을 반환받아서 마지막 클립에 포커스해야 함
        }
      }, 0)

      showToast(`${clipboard.length}개 클립을 붙여넣었습니다.`, 'success')
    } catch (error) {
      console.error('클립 붙여넣기 오류:', error)
      showToast('클립 붙여넣기 중 오류가 발생했습니다.')
    }
  }, [clips, clipboard, setClips, editorHistory])

  // 원본 복원 핸들러
  const handleRestore = useCallback(() => {
    setShowRestoreModal(true)
  }, [])

  const handleConfirmRestore = useCallback(() => {
    restoreOriginalClips()
    clearSelection()
    setActiveClipId(null)
    setShowRestoreModal(false)
    showToast('원본으로 복원되었습니다.', 'success')
  }, [restoreOriginalClips, clearSelection, setActiveClipId])

  // 프로젝트 저장 핸들러
  const handleSave = useCallback(() => {
    saveProject()
      .then(() => {
        editorHistory.markAsSaved()
        markAsSaved()
        showToast('프로젝트가 저장되었습니다.', 'success')
      })
      .catch((error) => {
        console.error('Save failed:', error)
        showToast('저장에 실패했습니다.', 'error')
      })
  }, [saveProject, editorHistory, markAsSaved])

  // 다른 프로젝트로 저장 핸들러
  const handleSaveAs = useCallback(() => {
    // TODO: 새로운 프로젝트 ID 생성 및 저장 로직 구현
    const newProjectId = `project_${Date.now()}_${Math.random().toString(36).substring(2, 11)}`

    // 현재 프로젝트 데이터를 새 ID로 저장
    const autosaveManager = AutosaveManager.getInstance()
    const oldProjectId = autosaveManager.getProjectId()

    // 새 프로젝트로 설정
    autosaveManager.setProject(newProjectId, 'browser')

    saveProject()
      .then(() => {
        editorHistory.markAsSaved()
        markAsSaved()
        showToast(`새 프로젝트로 저장되었습니다. (${newProjectId})`, 'success')

        // 프로젝트 정보 업데이트
        projectInfoManager.notifyFileOpen('browser', 'newProject', {
          id: newProjectId,
          name: `Copy of Project ${new Date().toLocaleDateString()}`,
        })
      })
      .catch((error) => {
        // 실패 시 원래 프로젝트로 되돌리기
        if (oldProjectId) {
          autosaveManager.setProject(oldProjectId, 'browser')
        }
        console.error('Save as failed:', error)
        showToast('다른 이름으로 저장에 실패했습니다.', 'error')
      })
  }, [saveProject, editorHistory, markAsSaved])

  // 내보내기 모달 상태 변경 핸들러
  const handleExportModalStateChange = useCallback((isOpen: boolean) => {
    if (!isOpen) {
      // 모달이 닫힐 때 강제 오픈 플래그 리셋
      setShouldOpenExportModal(false)
    }
  }, [])

  // Auto-save every 3 seconds
  useEffect(() => {
    if (!clips.length) return

    const autoSave = () => {
      saveProject().catch((error) => {
        console.error('Auto-save failed:', error)
      })
    }

    const interval = setInterval(autoSave, 3000)
    return () => clearInterval(interval)
  }, [clips, saveProject])

  // clips 변경 시 AutosaveManager에 알림
  useEffect(() => {
    const autosaveManager = AutosaveManager.getInstance()
    if (clips.length > 0) {
      autosaveManager.incrementChangeCounter()
    }
  }, [clips])

  // 키보드 단축키 처리 (macOS Command + Windows/Linux Ctrl 지원)
  useEffect(() => {
    const handleKeyDown = (event: KeyboardEvent) => {
      // 입력 필드에서는 단축키 비활성화
      const target = event.target as HTMLElement
      if (
        target.tagName === 'INPUT' ||
        target.tagName === 'TEXTAREA' ||
        target.isContentEditable
      ) {
        return
      }

      const cmdOrCtrl = event.metaKey || event.ctrlKey

      // Command/Ctrl+Z (undo)
      if (cmdOrCtrl && event.key === 'z' && !event.shiftKey) {
        event.preventDefault()
        handleUndo()
      }
      // Command/Ctrl+Shift+Z (redo)
      else if (cmdOrCtrl && event.shiftKey && event.key === 'Z') {
        event.preventDefault()
        handleRedo()
      }
      // Command/Ctrl+Y (redo - 대체 단축키)
      else if (cmdOrCtrl && event.key === 'y') {
        event.preventDefault()
        handleRedo()
      }
      // Command/Ctrl+S (save)
      else if (cmdOrCtrl && event.key === 's') {
        event.preventDefault()
        saveProject()
          .then(() => {
            editorHistory.markAsSaved()
            markAsSaved()
            showToast('프로젝트가 저장되었습니다.', 'success')
          })
          .catch((error) => {
            console.error('Save failed:', error)
            showToast('저장에 실패했습니다.')
          })
      }
      // Command/Ctrl+E (merge clips) - 윈도우에서는 Ctrl+E
      else if (cmdOrCtrl && event.key === 'e') {
        event.preventDefault()
        handleMergeClips()
      }
      // Command/Ctrl+X (delete clips) - 윈도우에서는 Ctrl+X, Mac에서는 Command+X
      else if (cmdOrCtrl && event.key === 'x') {
        event.preventDefault()
        handleDeleteClip()
      }
      // Command/Ctrl+C (copy clips)
      else if (cmdOrCtrl && event.key === 'c') {
        event.preventDefault()
        if (selectedClipIds.size > 0) {
          handleCopyClips()
        }
      }
      // Command/Ctrl+V (paste clips)
      else if (cmdOrCtrl && event.key === 'v') {
        event.preventDefault()
        if (clipboard.length > 0) {
          handlePasteClips()
        }
      }
      // Enter (split clip) - 포커싱된 클립 나누기
      else if (event.key === 'Enter' && !cmdOrCtrl) {
        event.preventDefault()
        handleSplitClip()
      }
      // Delete key - delete selected words if any are selected
      else if (event.key === 'Delete' || event.key === 'Backspace') {
        if (isMultipleWordsSelected()) {
          event.preventDefault()
          deleteSelectedWords()
        }
      }
    }

    window.addEventListener('keydown', handleKeyDown)
    return () => {
      window.removeEventListener('keydown', handleKeyDown)
    }
  }, [
    handleUndo,
    handleRedo,
    saveProject,
    handleMergeClips,
    handleSplitClip,
    handleDeleteClip,
    handleCopyClips,
    handlePasteClips,
    selectedClipIds,
    clipboard,
    editorHistory,
    markAsSaved,
    isMultipleWordsSelected,
    deleteSelectedWords,
  ])

  // 에디터 진입 시 첫 번째 클립에 자동 포커스 및 패널 너비 복원
  useEffect(() => {
    if (clips.length > 0 && !activeClipId) {
      setActiveClipId(clips[0].id)
    }

    // Restore panel width from localStorage
    if (typeof window !== 'undefined') {
      const savedWidth = localStorage.getItem('editor-video-panel-width')
      if (savedWidth) {
        const width = parseInt(savedWidth, 10)
        if (!isNaN(width)) {
          setVideoPanelWidth(width)
        }
      }

      // Restore asset sidebar width from localStorage
      const savedAssetSidebarWidth = localStorage.getItem(
        'editor-asset-sidebar-width'
      )
      if (savedAssetSidebarWidth) {
        const width = parseInt(savedAssetSidebarWidth, 10)
        if (!isNaN(width)) {
          setAssetSidebarWidth(width)
        }
      }
    }
  }, [
    clips,
    activeClipId,
    setActiveClipId,
    setVideoPanelWidth,
    setAssetSidebarWidth,
  ])

  // 편집 모드 변경 시 사이드바 자동 설정
  useEffect(() => {
    if (editingMode === 'simple') {
      // 쉬운 편집 모드에서는 항상 템플릿 사이드바 표시
      setRightSidebarType('template')
    }
  }, [editingMode, setRightSidebarType])

  // 에디터 페이지 진입 시 튜토리얼 모달 표시 (첫 방문자용)
  useEffect(() => {
    // TODO: localStorage 대신 DB에서 사용자의 튜토리얼 완료 상태를 확인하도록 변경
    // - 사용자 인증 상태 확인 후 API 호출
    // - GET /api/user/tutorial-status 또는 사용자 프로필에서 튜토리얼 완료 여부 확인
    // - 로그인하지 않은 사용자의 경우 localStorage 사용 (임시)
    // - 튜토리얼 타입별 완료 상태 관리 (editor, upload, export 등)
    const hasSeenEditorTutorial = localStorage.getItem('hasSeenEditorTutorial')
    if (!hasSeenEditorTutorial && clips.length > 0) {
      setShowTutorialModal(true)
    }
  }, [clips])

  const handleTutorialClose = () => {
    // TODO: localStorage 대신 DB에 튜토리얼 완료 상태 저장하도록 변경
    // - POST /api/user/tutorial-status API 호출
    // - 사용자가 로그인된 경우 DB에 저장, 미로그인 시 localStorage 사용
    // - 튜토리얼 완료 날짜/시간, 완료 단계도 함께 저장
    setShowTutorialModal(false)
    localStorage.setItem('hasSeenEditorTutorial', 'true')
  }

  const handleTutorialComplete = () => {
    console.log('Editor tutorial completed!')
  }

  // Toolbar toggle handler
  const handleToolbarToggle = () => {
    setIsToolbarVisible(!isToolbarVisible)
  }

  // Show toolbar handler
  const handleShowToolbar = () => {
    setIsToolbarVisible(true)
  }

  // Window resize handler to update max width constraint
  useEffect(() => {
    const handleResize = () => {
      setWindowWidth(window.innerWidth)
      // Adjust video panel width if it exceeds new max
      const maxWidth = window.innerWidth / 2
      if (videoPanelWidth > maxWidth) {
        setVideoPanelWidth(maxWidth)
      }

      // Adjust asset sidebar width if it exceeds new max
      if (assetSidebarWidth > maxWidth) {
        setAssetSidebarWidth(maxWidth)
      }
    }

    if (typeof window !== 'undefined') {
      window.addEventListener('resize', handleResize)
      return () => window.removeEventListener('resize', handleResize)
    }
  }, [
    videoPanelWidth,
    setVideoPanelWidth,
    assetSidebarWidth,
    setAssetSidebarWidth,
  ])

  // 클립이 변경되었을 때 포커스 유지/이동 로직
  useEffect(() => {
    if (clips.length === 0) {
      setActiveClipId(null)
      return
    }

    // 자동 포커스 스킵이 설정된 경우 리셋하고 건너뛰기
    if (skipAutoFocus) {
      setSkipAutoFocus(false)
      return
    }

    // 현재 포커싱된 클립이 없거나 존재하지 않으면 첫 번째 클립에 포커스
    if (!activeClipId || !clips.find((clip) => clip.id === activeClipId)) {
      setActiveClipId(clips[0].id)
    }
  }, [clips, activeClipId, setActiveClipId, skipAutoFocus])

  // 복구 중일 때 로딩 화면 표시 (임시 비활성화)
  if (isRecovering) {
    return (
      <div className="min-h-screen bg-gray-50">
        <LoadingSpinner
          size="lg"
          message="세션을 복구하고 있습니다..."
          showLogo={true}
          variant="fullscreen"
        />
      </div>
    )
  }

  return (
    <>
      <DndContext
        id={dndContextId}
        sensors={sensors}
        collisionDetection={closestCorners}
        onDragStart={(event) => {
          // Handle both clip and word drag start
          if (event.active.data.current?.type === 'word') {
            handleWordDragStart(event)
          } else {
            handleDragStart(event)
          }
        }}
        onDragOver={(event) => {
          // Handle both clip and word drag over
          if (event.active.data.current?.type === 'word') {
            handleWordDragOver(event)
          } else {
            handleDragOver(event)
          }
        }}
        onDragEnd={(event) => {
          // Handle both clip and word drag end
          if (event.active.data.current?.type === 'word') {
            handleWordDragEnd(event)
          } else {
            handleDragEnd(event)
          }
        }}
        onDragCancel={(event) => {
          // Handle both clip and word drag cancel
          if (event.active.data.current?.type === 'word') {
            handleWordDragCancel()
          } else {
            handleDragCancel()
          }
        }}
      >
        <div className="min-h-screen bg-gray-50 text-gray-900">
          <EditorHeaderTabs
            activeTab={activeTab}
            onTabChange={(tabId: string) => setActiveTab(tabId as EditorTab)}
            isToolbarVisible={isToolbarVisible}
            onToolbarToggle={handleToolbarToggle}
            onShowToolbar={handleShowToolbar}
          />

          <div
            className={`transition-all duration-300 ease-in-out overflow-hidden ${
              isToolbarVisible ? 'max-h-96 opacity-100' : 'max-h-0 opacity-0'
            }`}
          >
            {editingMode === 'advanced' ? (
              <Toolbars
                activeTab={activeTab}
                clips={clips}
                selectedClipIds={selectedClipIds}
                activeClipId={activeClipId}
                canUndo={editorHistory.canUndo()}
                canRedo={editorHistory.canRedo()}
                onSelectionChange={setSelectedClipIds}
                onNewClick={() => uploadModal.openModal()}
                onMergeClips={handleMergeClips}
                onUndo={handleUndo}
                onRedo={handleRedo}
                onCut={undefined}
                onCopy={handleCopyClips}
                onPaste={handlePasteClips}
                onSplitClip={handleSplitClip}
                onRestore={handleRestore}
                onToggleAnimationSidebar={handleToggleAnimationSidebar}
                onToggleTemplateSidebar={handleToggleTemplateSidebar}
                onSave={handleSave}
                onSaveAs={handleSaveAs}
                forceOpenExportModal={shouldOpenExportModal}
                onExportModalStateChange={handleExportModalStateChange}
              />
            ) : (
              <SimpleToolbar
                activeClipId={activeClipId}
                canUndo={editorHistory.canUndo()}
                canRedo={editorHistory.canRedo()}
                onNewClick={() => uploadModal.openModal()}
                onMergeClips={handleMergeClips}
                onUndo={handleUndo}
                onRedo={handleRedo}
                onSplitClip={handleSplitClip}
                onToggleTemplateSidebar={handleToggleTemplateSidebar}
                onSave={handleSave}
                onSaveAs={handleSaveAs}
                forceOpenExportModal={shouldOpenExportModal}
                onExportModalStateChange={handleExportModalStateChange}
              />
            )}
          </div>

          <div
            className={`flex relative transition-all duration-300 ease-in-out ${
              isToolbarVisible
                ? 'h-[calc(100vh-176px)]' // ~56px for toolbar + ~120px for header tabs
                : 'h-[calc(100vh-120px)]' // Only header tabs
            }`}
          >
            <div
              className={`sticky top-0 transition-all duration-300 ease-in-out ${
                isToolbarVisible
                  ? 'h-[calc(100vh-176px)]'
                  : 'h-[calc(100vh-120px)]'
              }`}
            >
              <VideoSection width={videoPanelWidth} />
            </div>

            <ResizablePanelDivider
              orientation="vertical"
              onResize={handlePanelResize}
              className="z-10"
            />

            <div
              className="flex-1 flex justify-center relative overflow-y-auto custom-scrollbar"
              ref={containerRef}
              onMouseDown={handleMouseDown}
              onMouseMove={handleMouseMove}
              onMouseUp={handleMouseUp}
              onScroll={handleScroll}
              style={
                {
                  '--scroll-progress': `${scrollProgress}%`,
                } as React.CSSProperties
              }
            >
              {editingMode === 'advanced' ? (
                <SubtitleEditList
                  clips={clips}
                  selectedClipIds={selectedClipIds}
                  activeClipId={activeClipId}
                  speakers={speakers}
                  speakerColors={speakerColors}
                  onClipSelect={handleClipSelect}
                  onClipCheck={handleClipCheck}
                  onWordEdit={handleWordEdit}
                  onSpeakerChange={handleSpeakerChange}
                  onBatchSpeakerChange={handleBatchSpeakerChange}
                  onOpenSpeakerManagement={handleOpenSpeakerManagement}
                  onAddSpeaker={handleAddSpeaker}
                  onRenameSpeaker={handleRenameSpeaker}
                  onEmptySpaceClick={handleEmptySpaceClick}
                />
              ) : (
                <div className="flex-1 bg-white p-4 flex flex-col overflow-y-auto items-center">
                  <div className="w-full max-w-[600px]">
                    <h2 className="text-lg font-semibold text-gray-800 mb-4">
                      자막 타임라인
                    </h2>
                    <div className="space-y-2">
                      {clips.slice(0, 20).map((clip) => {
                        const isActive = clip.id === activeClipId
                        const formatTime = (seconds: number) => {
                          const mins = Math.floor(seconds / 60)
                          const secs = Math.floor(seconds % 60)
                          return `${mins.toString().padStart(2, '0')}:${secs.toString().padStart(2, '0')}`
                        }

                        // Calculate start and end times from words
                        const startTime =
                          clip.words.length > 0 ? clip.words[0].start : 0
                        const endTime =
                          clip.words.length > 0
                            ? clip.words[clip.words.length - 1].end
                            : 0

                        return (
                          <TimelineClipCard
                            key={clip.id}
                            clip={clip}
                            isActive={isActive}
                            startTime={startTime}
                            endTime={endTime}
                            speakers={speakers}
                            speakerColors={speakerColors}
                            onClipSelect={handleClipSelect}
                            onSpeakerChange={handleSpeakerChange}
                            onAddSpeaker={handleAddSpeaker}
                            onRenameSpeaker={handleRenameSpeaker}
                            onOpenSpeakerManagement={
                              handleOpenSpeakerManagement
                            }
                            formatTime={formatTime}
                          />
                        )
                      })}
                    </div>
                  </div>
                </div>
              )}

              <SelectionBox
                startX={selectionBox.startX}
                startY={selectionBox.startY}
                endX={selectionBox.endX}
                endY={selectionBox.endY}
                isSelecting={isSelecting}
              />
            </div>

            {/* Right Sidebar - 슬라이드 애니메이션과 함께 */}
            <div
              className={`transition-all duration-300 ease-out overflow-hidden ${
                rightSidebarType
                  ? `w-[${assetSidebarWidth}px] opacity-100`
                  : 'w-0 opacity-0'
              }`}
              style={{
                width: rightSidebarType ? `${assetSidebarWidth}px` : '0px',
              }}
            >
              <div className="flex h-full">
                {rightSidebarType && (
                  <>
                    <ResizablePanelDivider
                      orientation="vertical"
                      onResize={handleAssetSidebarResize}
                      className="z-10"
                    />

                    {/* Animation Asset Sidebar */}
                    {rightSidebarType === 'animation' && (
                      <div
                        className={`transform transition-all duration-300 ease-out w-full ${
                          rightSidebarType === 'animation'
                            ? 'translate-x-0 opacity-100'
                            : 'translate-x-full opacity-0'
                        }`}
                      >
                        <AnimationAssetSidebar
                          onAssetSelect={(asset) => {
                            console.log('Asset selected in editor:', asset)
                            // TODO: Apply asset effect to focused clip
                          }}
                          onClose={handleCloseSidebar}
                        />
                      </div>
                    )}

                    {/* Template Sidebar */}
                    {rightSidebarType === 'template' && (
                      <div
                        className={`transform transition-all duration-300 ease-out w-full ${
                          rightSidebarType === 'template'
                            ? 'translate-x-0 opacity-100'
                            : 'translate-x-full opacity-0'
                        }`}
                      >
                        <TemplateSidebar
                          onTemplateSelect={(template) => {
                            console.log(
                              'Template selected in editor:',
                              template
                            )
                            // TODO: Apply template to focused clip
                          }}
                          onClose={handleCloseSidebar}
                        />
                      </div>
                    )}

                    {/* Speaker Management Sidebar */}
                    {rightSidebarType === 'speaker' && (
                      <div
                        className={`sticky top-0 transition-all duration-300 ease-out transform w-full ${
                          isToolbarVisible
                            ? 'h-[calc(100vh-176px)]'
                            : 'h-[calc(100vh-120px)]'
                        } ${
                          rightSidebarType === 'speaker'
                            ? 'translate-x-0 opacity-100'
                            : 'translate-x-full opacity-0'
                        }`}
                      >
                        <SpeakerManagementSidebar
                          isOpen={rightSidebarType === 'speaker'}
                          onClose={handleCloseSidebar}
                          speakers={speakers}
                          clips={clips}
                          speakerColors={speakerColors}
                          onAddSpeaker={handleAddSpeaker}
                          onRemoveSpeaker={handleRemoveSpeaker}
                          onRenameSpeaker={handleRenameSpeaker}
                          onBatchSpeakerChange={handleBatchSpeakerChange}
                          onSpeakerColorChange={handleSpeakerColorChange}
                        />
                      </div>
                    )}
                  </>
                )}
              </div>
            </div>
          </div>

          <NewUploadModal
            isOpen={uploadModal.isOpen && uploadModal.step === 'select'}
            onClose={() =>
              !uploadModal.isTranscriptionLoading && uploadModal.closeModal()
            }
            onFileSelect={uploadModal.handleFileSelect}
            onStartTranscription={wrappedHandleStartTranscription}
            acceptedTypes={['audio/*', 'video/*']}
            maxFileSize={500 * 1024 * 1024} // 500MB
            multiple={false}
            isLoading={uploadModal.isTranscriptionLoading}
          />

          <TutorialModal
            isOpen={showTutorialModal}
            onClose={handleTutorialClose}
            onComplete={handleTutorialComplete}
          />

          {/* 원본 복원 확인 모달 */}
          <AlertDialog
            isOpen={showRestoreModal}
            title="원본으로 복원"
            description="원본으로 돌아가시겠습니까? 모든 변경사항이 초기화됩니다."
            variant="warning"
            primaryActionLabel="예"
            cancelActionLabel="아니오"
            onPrimaryAction={handleConfirmRestore}
            onCancel={() => setShowRestoreModal(false)}
            onClose={() => setShowRestoreModal(false)}
          />

          {/* Drag overlay for word drag and drop */}
          <DragOverlay>
            {(() => {
              const { draggedWordId, clips, groupedWordIds } =
                useEditorStore.getState()
              if (!draggedWordId) return null

              const draggedWord = clips
                .flatMap((clip) => clip.words)
                .find((word) => word.id === draggedWordId)

              if (!draggedWord) return null

              return (
                <div className="bg-blue-500 text-white px-2 py-1 rounded text-sm shadow-lg opacity-90">
                  {groupedWordIds.size > 1
                    ? `${groupedWordIds.size} words`
                    : draggedWord.text}
                </div>
              )
            })()}
          </DragOverlay>
        </div>
      </DndContext>

      {/* ProcessingModal을 DndContext 밖에 배치 */}
      <ProcessingModal
        isOpen={
          uploadModal.step !== 'select' && uploadModal.step !== 'completed'
        }
        onClose={
          uploadModal.step === 'completed'
            ? uploadModal.goToEditor
            : uploadModal.closeModal
        }
        onCancel={uploadModal.cancelProcessing}
        status={
          uploadModal.step as
            | 'uploading'
            | 'processing'
            | 'completed'
            | 'failed'
            | 'select'
        }
        progress={
          uploadModal.step === 'uploading'
            ? uploadModal.uploadProgress
            : uploadModal.processingProgress
        }
        currentStage={uploadModal.currentStage}
        estimatedTimeRemaining={uploadModal.estimatedTimeRemaining}
        fileName={uploadModal.fileName}
        canCancel={uploadModal.step !== 'failed'}
        backdrop={false}
      />
    </>
  )
}<|MERGE_RESOLUTION|>--- conflicted
+++ resolved
@@ -1,17 +1,12 @@
 'use client'
 
-<<<<<<< HEAD
-import React from 'react'
-import { DndContext, closestCorners, DragOverlay } from '@dnd-kit/core'
-=======
 import {
-  DndContext,
   // closestCenter, // Currently unused
   closestCorners,
+  DndContext,
   DragOverlay,
 } from '@dnd-kit/core'
->>>>>>> 59682886
-import { useCallback, useEffect, useId, useState, useRef } from 'react'
+import { useCallback, useEffect, useId, useRef, useState } from 'react'
 import { createPortal } from 'react-dom'
 
 // Store
@@ -33,12 +28,12 @@
 import { EditorTab } from './types'
 
 // Hooks
+import ProcessingModal from '@/components/ProcessingModal'
 import { useUploadModal } from '@/hooks/useUploadModal'
-import ProcessingModal from '@/components/ProcessingModal'
 import { useDragAndDrop } from './hooks/useDragAndDrop'
+import { useGlobalWordDragAndDrop } from './hooks/useGlobalWordDragAndDrop'
 import { useSelectionBox } from './hooks/useSelectionBox'
 import { useUnsavedChanges } from './hooks/useUnsavedChanges'
-import { useGlobalWordDragAndDrop } from './hooks/useGlobalWordDragAndDrop'
 
 // Components
 import SelectionBox from '@/components/DragDrop/SelectionBox'
@@ -48,6 +43,7 @@
 import AlertDialog from '@/components/ui/AlertDialog'
 import LoadingSpinner from '@/components/ui/LoadingSpinner'
 import ResizablePanelDivider from '@/components/ui/ResizablePanelDivider'
+import { normalizeClipOrder } from '@/utils/editor/clipTimelineUtils'
 import { getSpeakerColor } from '@/utils/editor/speakerColors'
 import AnimationAssetSidebar from './components/AnimationAssetSidebar'
 import EditorHeaderTabs from './components/EditorHeaderTabs'
@@ -57,7 +53,6 @@
 import TemplateSidebar from './components/TemplateSidebar'
 import Toolbars from './components/Toolbars'
 import VideoSection from './components/VideoSection'
-import { normalizeClipOrder } from '@/utils/editor/clipTimelineUtils'
 
 // Utils
 import { EditorHistory } from '@/utils/editor/EditorHistory'
