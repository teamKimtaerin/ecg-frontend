--- conflicted
+++ resolved
@@ -17,10 +17,7 @@
 import { AutosaveManager } from '@/utils/managers/AutosaveManager'
 import { projectInfoManager } from '@/utils/managers/ProjectInfoManager'
 import { log } from '@/utils/logger'
-<<<<<<< HEAD
 import { loadTranscriptionData } from '@/utils/transcription/segmentConverter'
-=======
->>>>>>> 1e31b340
 
 // Types
 import { EditorTab } from './types'
@@ -90,11 +87,8 @@
     typeof window !== 'undefined' ? window.innerWidth : 1920
   )
   const [isRecovering, setIsRecovering] = useState(true) // 초기값을 true로 설정
-<<<<<<< HEAD
   const [scrollProgress, setScrollProgress] = useState(0) // 스크롤 진행도
   const [speakers, setSpeakers] = useState<string[]>([]) // Speaker 리스트 전역 관리
-=======
->>>>>>> 1e31b340
 
   // Get media actions from store
   const { setMediaInfo } = useEditorStore()
@@ -111,7 +105,6 @@
         // Initialize AutosaveManager
         const autosaveManager = AutosaveManager.getInstance()
 
-<<<<<<< HEAD
         // Load real.json data first (temporary for development)
         const transcriptionClips = await loadTranscriptionData('/real.json')
         if (transcriptionClips.length > 0) {
@@ -128,8 +121,7 @@
           setSpeakers(uniqueSpeakers)
         }
 
-=======
->>>>>>> 1e31b340
+
         // Check for project to recover
         const projectId = sessionStorage.getItem('currentProjectId')
         const mediaId = sessionStorage.getItem('currentMediaId')
@@ -173,7 +165,6 @@
 
             // Load saved project data
             const savedProject = projectStorage.loadCurrentProject()
-<<<<<<< HEAD
             if (
               savedProject &&
               savedProject.clips &&
@@ -181,11 +172,6 @@
             ) {
               log('EditorPage.tsx', `Recovered project: ${savedProject.name}`)
               setClips(savedProject.clips)
-=======
-            if (savedProject) {
-              log('EditorPage.tsx', `Recovered project: ${savedProject.name}`)
-              setClips(savedProject.clips || [])
->>>>>>> 1e31b340
 
               // Restore media information if available
               if (savedProject.mediaId || savedProject.videoUrl) {
@@ -212,24 +198,16 @@
         } else {
           // No session to recover - check for autosaved project
           const currentProject = projectStorage.loadCurrentProject()
-<<<<<<< HEAD
           if (
             currentProject &&
             currentProject.clips &&
             currentProject.clips.length > 0
           ) {
-=======
-          if (currentProject) {
->>>>>>> 1e31b340
             log(
               'EditorPage.tsx',
               `Found autosaved project: ${currentProject.name}`
             )
-<<<<<<< HEAD
             setClips(currentProject.clips)
-=======
-            setClips(currentProject.clips || [])
->>>>>>> 1e31b340
             autosaveManager.setProject(currentProject.id, 'browser')
           } else {
             // New project
@@ -897,7 +875,6 @@
           onSplitClip={handleSplitClip}
         />
 
-<<<<<<< HEAD
         <div className="flex h-[calc(100vh-120px)] relative">
           <div className="sticky top-0 h-fit">
             <VideoSection width={videoPanelWidth} />
@@ -934,24 +911,6 @@
               onSpeakerRemove={handleSpeakerRemove}
               onBatchSpeakerChange={handleBatchSpeakerChange}
               onEmptySpaceClick={handleEmptySpaceClick}
-=======
-        {clips.length === 0 ? (
-          <EmptyState
-            onNewProjectClick={() => setIsUploadModalOpen(true)}
-            onOpenProjectClick={() => {
-              console.log('Open project clicked')
-              // TODO: Implement project opening logic
-            }}
-          />
-        ) : (
-          <div className="flex h-[calc(100vh-120px)] relative">
-            <VideoSection width={videoPanelWidth} />
-
-            <ResizablePanelDivider
-              orientation="vertical"
-              onResize={handlePanelResize}
-              className="z-10"
->>>>>>> 1e31b340
             />
 
             <div
