'use client'

<<<<<<< HEAD
import {
  DndContext,
  // closestCenter, // Currently unused
  closestCorners,
  DragOverlay,
} from '@dnd-kit/core'
=======
import React from 'react'
import { DndContext, closestCorners, DragOverlay } from '@dnd-kit/core'
>>>>>>> 070068af
import { useCallback, useEffect, useId, useState, useRef } from 'react'
import { createPortal } from 'react-dom'

// Store
import { useEditorStore } from './store'

// Storage & Managers
import { log } from '@/utils/logger'
import { AutosaveManager } from '@/utils/managers/AutosaveManager'
import { projectInfoManager } from '@/utils/managers/ProjectInfoManager'
import { mediaStorage } from '@/utils/storage/mediaStorage'
import { projectStorage } from '@/utils/storage/projectStorage'

// API Services
import { API_CONFIG } from '@/config/api.config'
import { transcriptionService } from '@/services/api/transcriptionService'

// Types
import { ClipItem } from './components/ClipComponent/types'
import { EditorTab } from './types'

// Hooks
import { useUploadModal } from '@/hooks/useUploadModal'
import ProcessingModal from '@/components/ProcessingModal'
import { useDragAndDrop } from './hooks/useDragAndDrop'
import { useSelectionBox } from './hooks/useSelectionBox'
import { useUnsavedChanges } from './hooks/useUnsavedChanges'
import { useGlobalWordDragAndDrop } from './hooks/useGlobalWordDragAndDrop'

// Components
import SelectionBox from '@/components/DragDrop/SelectionBox'
import NewUploadModal from '@/components/NewUploadModal'
import TutorialModal from '@/components/TutorialModal'
import { ChevronDownIcon } from '@/components/icons'
import AlertDialog from '@/components/ui/AlertDialog'
import LoadingSpinner from '@/components/ui/LoadingSpinner'
import ResizablePanelDivider from '@/components/ui/ResizablePanelDivider'
import { getSpeakerColor } from '@/utils/editor/speakerColors'
import AnimationAssetSidebar from './components/AnimationAssetSidebar'
import EditorHeaderTabs from './components/EditorHeaderTabs'
import SimpleToolbar from './components/SimpleToolbar'
import SpeakerManagementSidebar from './components/SpeakerManagementSidebar'
import SubtitleEditList from './components/SubtitleEditList'
import TemplateSidebar from './components/TemplateSidebar'
import Toolbars from './components/Toolbars'
import VideoSection from './components/VideoSection'
import { normalizeClipOrder } from '@/utils/editor/clipTimelineUtils'

// Utils
import { EditorHistory } from '@/utils/editor/EditorHistory'
import { areClipsConsecutive } from '@/utils/editor/clipMerger'
import { BatchChangeSpeakerCommand } from '@/utils/editor/commands/BatchChangeSpeakerCommand'
import { ChangeSpeakerCommand } from '@/utils/editor/commands/ChangeSpeakerCommand'
import { CopyClipsCommand } from '@/utils/editor/commands/CopyClipsCommand'
import { DeleteClipCommand } from '@/utils/editor/commands/DeleteClipCommand'
import { MergeClipsCommand } from '@/utils/editor/commands/MergeClipsCommand'
import { PasteClipsCommand } from '@/utils/editor/commands/PasteClipsCommand'
import { RemoveSpeakerCommand } from '@/utils/editor/commands/RemoveSpeakerCommand'
import { SplitClipCommand } from '@/utils/editor/commands/SplitClipCommand'
import { showToast } from '@/utils/ui/toast'

// TimelineClipCard 컴포넌트
interface TimelineClipCardProps {
  clip: ClipItem
  isActive: boolean
  startTime: number
  endTime: number
  speakers: string[]
  speakerColors: Record<string, string>
  onClipSelect: (clipId: string) => void
  onSpeakerChange: (clipId: string, newSpeaker: string) => void
  onAddSpeaker: (name: string) => void
  onRenameSpeaker: (oldName: string, newName: string) => void
  onOpenSpeakerManagement: () => void
  formatTime: (seconds: number) => string
}

function TimelineClipCard({
  clip,
  isActive,
  startTime,
  endTime,
  speakers,
  speakerColors,
  onClipSelect,
  onSpeakerChange,
  onAddSpeaker,
  onRenameSpeaker,
  onOpenSpeakerManagement,
  formatTime,
}: TimelineClipCardProps) {
  const [isDropdownOpen, setIsDropdownOpen] = useState(false)
  const [editingSpeaker, setEditingSpeaker] = useState<string | null>(null)
  const [editingName, setEditingName] = useState('')
  const [showRenameModal, setShowRenameModal] = useState(false)
  const [pendingRename, setPendingRename] = useState<{
    oldName: string
    newName: string
  } | null>(null)
  const dropdownRef = useRef<HTMLDivElement>(null)
  const inputRef = useRef<HTMLInputElement>(null)

  // 외부 클릭 감지
  useEffect(() => {
    const handleClickOutside = (event: MouseEvent) => {
      const target = event.target as Node

      if (dropdownRef.current && dropdownRef.current.contains(target)) {
        return
      }

      const portalDropdown = document.querySelector('.fixed.rounded.bg-white')
      if (portalDropdown && portalDropdown.contains(target)) {
        return
      }

      setIsDropdownOpen(false)
    }

    if (isDropdownOpen) {
      document.addEventListener('mousedown', handleClickOutside)
      return () => document.removeEventListener('mousedown', handleClickOutside)
    }
  }, [isDropdownOpen])

  const handleSpeakerSelect = (value: string) => {
    if (value === 'add_new') {
      const nextSpeakerNumber = speakers.length + 1
      const newSpeakerName = `화자${nextSpeakerNumber}`
      onAddSpeaker(newSpeakerName)
      onSpeakerChange(clip.id, newSpeakerName)
      setIsDropdownOpen(false)
    } else if (value === 'manage_speakers') {
      onOpenSpeakerManagement()
      setIsDropdownOpen(false)
    } else if (value.startsWith('edit_')) {
      const speakerToEdit = value.replace('edit_', '')
      setEditingSpeaker(speakerToEdit)
      setEditingName(speakerToEdit)
      setIsDropdownOpen(false)
      setTimeout(() => inputRef.current?.focus(), 100)
    } else {
      onSpeakerChange(clip.id, value)
      setIsDropdownOpen(false)
    }
  }

  const handleSaveEdit = () => {
    if (!editingName.trim() || !editingSpeaker) {
      handleCancelEdit()
      return
    }

    const trimmedName = editingName.trim()

    if (trimmedName === editingSpeaker) {
      setEditingSpeaker(null)
      setEditingName('')
      return
    }

    if (speakers.includes(trimmedName) && trimmedName !== editingSpeaker) {
      showToast('이미 존재하는 화자명입니다', 'error')
      setEditingName(editingSpeaker)
      return
    }

    setPendingRename({ oldName: editingSpeaker, newName: trimmedName })
    setShowRenameModal(true)
    setEditingSpeaker(null)
    setEditingName('')
  }

  const handleRenameChoice = (applyToAll: boolean) => {
    if (!pendingRename) return

    if (applyToAll) {
      onRenameSpeaker(pendingRename.oldName, pendingRename.newName)
    } else {
      onAddSpeaker(pendingRename.newName)
      onSpeakerChange(clip.id, pendingRename.newName)
    }

    setShowRenameModal(false)
    setPendingRename(null)
    setEditingSpeaker(null)
    setEditingName('')
  }

  const handleCancelEdit = () => {
    setEditingSpeaker(null)
    setEditingName('')
    if (inputRef.current) {
      inputRef.current.blur()
    }
  }

  return (
    <>
      <div
        className={`p-3 rounded-lg cursor-pointer transition-all border ${
          isActive
            ? 'bg-blue-50 border-blue-200 shadow-md'
            : 'bg-gray-50 hover:bg-gray-100 border-gray-200'
        }`}
        onClick={() => onClipSelect(clip.id)}
      >
        {/* 시간 정보 */}
        <div className="mb-3">
          <span className="text-xs text-gray-500">
            {formatTime(startTime)} - {formatTime(endTime)}
          </span>
        </div>

        {/* 메인 콘텐츠 - 고급 편집 페이지와 동일한 그리드 레이아웃 */}
        <div className="grid grid-cols-[160px_1fr] gap-3 items-start">
          {/* 화자 영역 */}
          <div className="flex items-center h-8">
            {editingSpeaker ? (
              <div
                className="relative flex-shrink-0"
                onClick={(e) => e.stopPropagation()}
              >
                <input
                  ref={inputRef}
                  type="text"
                  value={editingName}
                  onChange={(e) => setEditingName(e.target.value)}
                  onKeyDown={(e) => {
                    e.stopPropagation()
                    if (e.key === 'Enter') handleSaveEdit()
                    if (e.key === 'Escape') handleCancelEdit()
                  }}
                  onBlur={() => setTimeout(() => handleSaveEdit(), 100)}
                  placeholder="화자 이름 입력"
                  className="h-8 px-3 text-sm bg-white text-black border border-gray-300 rounded
                            focus:outline-none focus:ring-2 focus:border-transparent 
                            w-[120px] flex-shrink-0 focus:ring-blue-500"
                />
              </div>
            ) : (
              <div
                ref={dropdownRef}
                className="relative flex-shrink-0"
                onClick={(e) => e.stopPropagation()}
              >
                <button
                  type="button"
                  className="inline-flex items-center justify-between h-8 px-3 text-sm font-medium
                             bg-transparent text-black border border-gray-300 rounded
                             hover:bg-gray-50 hover:border-gray-400 transition-all
                             focus:outline-none focus:ring-2 focus:ring-blue-500
                             w-[120px] flex-shrink-0 cursor-pointer"
                  onClick={(e) => {
                    e.preventDefault()
                    e.stopPropagation()
                    setIsDropdownOpen(!isDropdownOpen)
                  }}
                >
                  <div className="flex items-center gap-2 flex-1 min-w-0">
                    <div
                      className="w-3 h-3 rounded-full flex-shrink-0"
                      style={{
                        backgroundColor: getSpeakerColor(
                          clip.speaker,
                          speakerColors
                        ),
                      }}
                    />
                    <span
                      className={`truncate overflow-hidden whitespace-nowrap ${!clip.speaker ? 'text-orange-500' : ''}`}
                      style={{ maxWidth: '70px' }}
                    >
                      {clip.speaker || '미지정'}
                    </span>
                  </div>
                  <ChevronDownIcon
                    className={`w-4 h-4 transition-transform flex-shrink-0 ${isDropdownOpen ? 'rotate-180' : ''}`}
                  />
                </button>

                {/* 드롭다운 메뉴 */}
                {isDropdownOpen &&
                  typeof window !== 'undefined' &&
                  createPortal(
                    <div
                      className="fixed rounded bg-white border border-gray-300 shadow-lg"
                      style={{
                        zIndex: 99999,
                        left:
                          dropdownRef.current?.getBoundingClientRect().left ||
                          0,
                        top:
                          (dropdownRef.current?.getBoundingClientRect()
                            .bottom || 0) + 4,
                        width: '120px',
                        minWidth: '120px',
                        maxWidth: '120px',
                      }}
                      onClick={(e) => e.stopPropagation()}
                    >
                      {speakers.map((s) => (
                        <div key={s} className="group">
                          <div
                            className="px-3 py-2 text-sm text-black hover:bg-gray-50 cursor-pointer
                                  transition-colors flex items-center justify-between"
                            onClick={(e) => {
                              e.preventDefault()
                              e.stopPropagation()
                              handleSpeakerSelect(s)
                            }}
                          >
                            <div className="flex items-center gap-2 flex-1 min-w-0">
                              <div
                                className="w-3 h-3 rounded-full flex-shrink-0"
                                style={{
                                  backgroundColor: getSpeakerColor(
                                    s,
                                    speakerColors
                                  ),
                                }}
                              />
                              <span
                                className={`truncate overflow-hidden whitespace-nowrap ${clip.speaker === s ? 'text-blue-600 font-medium' : ''}`}
                                style={{ maxWidth: '50px' }}
                              >
                                {s}
                              </span>
                            </div>
                            <button
                              className="opacity-0 group-hover:opacity-100 text-gray-600 hover:text-black
                                    text-xs px-1 py-0.5 rounded transition-all flex-shrink-0 cursor-pointer"
                              onClick={(e) => {
                                e.preventDefault()
                                e.stopPropagation()
                                handleSpeakerSelect(`edit_${s}`)
                              }}
                            >
                              편집
                            </button>
                          </div>
                        </div>
                      ))}

                      <div className="border-t border-gray-200 my-1" />

                      <div
                        className="px-3 py-2 text-sm text-blue-600 hover:bg-gray-50 cursor-pointer
                              transition-colors font-medium"
                        onClick={(e) => {
                          e.preventDefault()
                          e.stopPropagation()
                          handleSpeakerSelect('add_new')
                        }}
                      >
                        + 화자 추가하기
                      </div>

                      <div
                        className="px-3 py-2 text-sm text-gray-600 hover:bg-gray-50 hover:text-gray-800 cursor-pointer
                              transition-colors font-medium flex items-center gap-2"
                        onClick={(e) => {
                          e.preventDefault()
                          e.stopPropagation()
                          handleSpeakerSelect('manage_speakers')
                        }}
                      >
                        <svg
                          className="w-4 h-4"
                          fill="none"
                          stroke="currentColor"
                          viewBox="0 0 24 24"
                        >
                          <path
                            strokeLinecap="round"
                            strokeLinejoin="round"
                            strokeWidth={2}
                            d="M10.325 4.317c.426-1.756 2.924-1.756 3.35 0a1.724 1.724 0 002.573 1.066c1.543-.94 3.31.826 2.37 2.37a1.724 1.724 0 001.065 2.572c1.756.426 1.756 2.924 0 3.35a1.724 1.724 0 00-1.066 2.573c.94 1.543-.826 3.31-2.37 2.37a1.724 1.724 0 00-2.572 1.065c-.426 1.756-2.924 1.756-3.35 0a1.724 1.724 0 00-2.573-1.066c-1.543.94-3.31-.826-2.37-2.37a1.724 1.724 0 00-1.065-2.572c-1.756-.426-1.756-2.924 0-3.35a1.724 1.724 0 001.066-2.573c-.94-1.543.826-3.31 2.37-2.37.996.608 2.296.07 2.572-1.065z"
                          />
                          <path
                            strokeLinecap="round"
                            strokeLinejoin="round"
                            strokeWidth={2}
                            d="M15 12a3 3 0 11-6 0 3 3 0 016 0z"
                          />
                        </svg>
                        화자 관리
                      </div>
                    </div>,
                    document.body
                  )}
              </div>
            )}
          </div>

          {/* 텍스트 영역 */}
          <div className="overflow-hidden min-w-0 min-h-[32px] flex items-center">
            <div
              className={`text-sm ${isActive ? 'font-medium text-gray-900' : 'text-gray-700'}`}
            >
              {clip.fullText}
            </div>
          </div>
        </div>
      </div>

      {/* 화자 이름 변경 적용 범위 확인 모달 */}
      {showRenameModal &&
        pendingRename &&
        typeof window !== 'undefined' &&
        createPortal(
          <div
            className="fixed inset-0 bg-black/50 flex items-center justify-center"
            style={{ zIndex: 99999 }}
          >
            <div className="bg-gray-800 rounded-lg p-6 max-w-md w-full mx-4 border border-gray-700">
              <h3 className="text-lg font-semibold text-white mb-4">
                화자 이름 변경 적용 범위
              </h3>
              <div className="text-gray-300 mb-6 space-y-2">
                <p>
                  &quot;{pendingRename.oldName}&quot;을 &quot;
                  {pendingRename.newName}&quot;로 변경합니다.
                </p>
                <p className="text-sm text-gray-400">
                  이 화자를 사용하는 다른 클립에도 변경사항을 적용하시겠습니까?
                </p>
              </div>
              <div className="flex gap-3 justify-end">
                <button
                  onClick={() => handleRenameChoice(false)}
                  className="px-4 py-2 text-sm font-medium text-gray-300 bg-gray-700 rounded
                          hover:bg-gray-600 transition-colors cursor-pointer"
                >
                  아니오 (현재 클립만)
                </button>
                <button
                  onClick={() => handleRenameChoice(true)}
                  className="px-4 py-2 text-sm font-medium text-white bg-blue-600 rounded
                          hover:bg-blue-700 transition-colors cursor-pointer"
                >
                  예 (모든 클립)
                </button>
              </div>
            </div>
          </div>,
          document.body
        )}
    </>
  )
}

export default function EditorPage() {
  // Store state for DnD and selection
  const {
    clips,
    setClips,
    setOriginalClips,
    restoreOriginalClips,
    saveOriginalClipsToStorage,
    loadOriginalClipsFromStorage,
    selectedClipIds,
    setSelectedClipIds,
    clearSelection,
    updateClipWords,
    // updateClipTiming, // Currently unused
    saveProject,
    activeClipId,
    setActiveClipId,
    videoPanelWidth,
    setVideoPanelWidth,
    hasUnsavedChanges,
    setHasUnsavedChanges,
    markAsSaved,
    rightSidebarType,
    setRightSidebarType,
    // isAssetSidebarOpen,
    assetSidebarWidth,
    setAssetSidebarWidth,
    editingMode,
    isMultipleWordsSelected,
    deleteSelectedWords,
    clearMultiSelection,
  } = useEditorStore()

  // Local state
  const [activeTab, setActiveTab] = useState<EditorTab>('home')
  const [showTutorialModal, setShowTutorialModal] = useState(false)
  const [isToolbarVisible, setIsToolbarVisible] = useState(true)
  const [editorHistory] = useState(() => {
    const history = new EditorHistory()
    // Connect history to save state
    history.setOnChangeCallback((hasChanges) => {
      setHasUnsavedChanges(hasChanges)
    })
    return history
  })
  const [windowWidth, setWindowWidth] = useState(
    typeof window !== 'undefined' ? window.innerWidth : 1920
  )
  const [isRecovering, setIsRecovering] = useState(false) // 세션 복구 스피너 비활성화
  const [scrollProgress, setScrollProgress] = useState(0) // 스크롤 진행도
  const [speakers, setSpeakers] = useState<string[]>([]) // Speaker 리스트 전역 관리
  const [speakerColors, setSpeakerColors] = useState<Record<string, string>>({}) // 화자별 색상 매핑
  // Store에서 rightSidebarType 가져오기 (로컬 state 대신 store 사용)
  const [clipboard, setClipboard] = useState<ClipItem[]>([]) // 클립보드 상태
  const [skipAutoFocus, setSkipAutoFocus] = useState(false) // 자동 포커스 스킵 플래그
  const [showRestoreModal, setShowRestoreModal] = useState(false) // 복원 확인 모달 상태
  const [shouldOpenExportModal, setShouldOpenExportModal] = useState(false) // OAuth 인증 후 모달 재오픈 플래그

  // Get media actions from store
  const { setMediaInfo } = useEditorStore()

  // Cleanup blob URLs when component unmounts or videoUrl changes
  useEffect(() => {
    // Track current blob URL for cleanup
    let currentBlobUrl: string | null = null

    // Store에서 현재 videoUrl 가져오기
    const { videoUrl } = useEditorStore.getState()
    if (videoUrl && videoUrl.startsWith('blob:')) {
      currentBlobUrl = videoUrl
      console.log('📌 Tracking Blob URL for cleanup:', currentBlobUrl)
    }

    return () => {
      // Cleanup any blob URLs on unmount to prevent memory leaks
      const urls = document.querySelectorAll('video[src^="blob:"]')
      urls.forEach((video) => {
        const videoElement = video as HTMLVideoElement
        if (videoElement.src && videoElement.src.startsWith('blob:')) {
          console.log(
            '🧹 Cleaning up blob URL from video element:',
            videoElement.src
          )
          URL.revokeObjectURL(videoElement.src)
        }
      })

      // Also cleanup tracked blob URL
      if (currentBlobUrl) {
        console.log('🧹 Cleaning up tracked Blob URL:', currentBlobUrl)
        URL.revokeObjectURL(currentBlobUrl)
      }
    }
  }, [])

  // Track unsaved changes
  useUnsavedChanges(hasUnsavedChanges)

  // URL 파라미터 감지 및 모달 상태 복원
  useEffect(() => {
    if (typeof window !== 'undefined') {
      const urlParams = new URLSearchParams(window.location.search)
      const authStatus = urlParams.get('auth')
      const returnTo = urlParams.get('returnTo')

      // OAuth 인증 완료 후 YouTube 업로드 모달로 복귀
      if (authStatus === 'success' && returnTo === 'youtube-upload') {
        console.log('OAuth 인증 완료, YouTube 업로드 모달 재오픈 예정')
        setShouldOpenExportModal(true)

        // URL 파라미터 제거
        const newUrl = window.location.pathname
        window.history.replaceState({}, '', newUrl)
      }
    }
  }, [])

  // Session recovery and initialization
  useEffect(() => {
    const initializeEditor = async () => {
      try {
        log('EditorPage.tsx', 'Initializing editor...')

        // Initialize AutosaveManager
        const autosaveManager = AutosaveManager.getInstance()

        // Load transcription data using the TranscriptionService
        // This provides an extensible interface for switching between mock and API data
        const transcriptionClips =
          await transcriptionService.loadTranscriptionClips()
        if (transcriptionClips.length > 0) {
          log(
            'EditorPage.tsx',
            `Loaded ${transcriptionClips.length} clips via TranscriptionService`
          )

          // Extract unique speakers from clips and rename them with numbers
          const originalSpeakers = Array.from(
            new Set(transcriptionClips.map((clip) => clip.speaker))
          )

          // Create mapping for speaker names (original -> numbered)
          const speakerMapping: Record<string, string> = {}
          originalSpeakers.forEach((speaker, index) => {
            speakerMapping[speaker] = `화자${index + 1}`
          })

          // Update clips with new speaker names (only change speaker field, preserve all text)
          const updatedClips = transcriptionClips.map((clip) => ({
            ...clip,
            speaker: speakerMapping[clip.speaker] || clip.speaker,
          }))

          const numberedSpeakers = Object.values(speakerMapping)

          setClips(updatedClips)
          setOriginalClips(updatedClips) // 메모리에 원본 클립 데이터 저장
          setSpeakers(numberedSpeakers)

          // IndexedDB에도 원본 클립 저장 (세션 간 유지)
          saveOriginalClipsToStorage().catch((error) => {
            console.error('Failed to save original clips to IndexedDB:', error)
          })

          // Set media info when in mock mode
          if (API_CONFIG.USE_MOCK_DATA) {
            setMediaInfo({
              videoUrl: API_CONFIG.MOCK_VIDEO_PATH,
              videoName: 'friends.mp4',
              videoType: 'video/mp4',
              videoDuration: 143.39,
            })
          }
        } else {
          log(
            'EditorPage.tsx',
            'Failed to load transcription data from service'
          )
        }

        // Check for project to recover
        const projectId = sessionStorage.getItem('currentProjectId')
        const mediaId = sessionStorage.getItem('currentMediaId')
        const lastUploadProjectId = sessionStorage.getItem(
          'lastUploadProjectId'
        )

        // Only recover if it's not from a fresh upload (to avoid loading old projects)
        if ((projectId || mediaId) && projectId === lastUploadProjectId) {
          log(
            'EditorPage.tsx',
            `Fresh upload detected - projectId: ${projectId}, loading project with videoUrl`
          )

          // Load the newly created project (complete data)
          try {
            const savedProject = projectStorage.loadCurrentProject()
            if (savedProject) {
              log(
                'EditorPage.tsx',
                `🎬 Restoring new project: ${savedProject.name}`
              )

              // Restore clips
              if (savedProject.clips && savedProject.clips.length > 0) {
                setClips(savedProject.clips)
                log(
                  'EditorPage.tsx',
                  `📝 Loaded ${savedProject.clips.length} clips`
                )
              }

              // Restore media info - Blob URL 우선 사용
              if (savedProject.videoUrl) {
                // Blob URL 유효성 검사
                const isValidBlobUrl = savedProject.videoUrl.startsWith('blob:')

                if (isValidBlobUrl) {
                  // Blob URL이 유효한지 확인 (브라우저 새로고침 시 무효화될 수 있음)
                  fetch(savedProject.videoUrl, { method: 'HEAD' })
                    .then(() => {
                      // Blob URL이 유효하면 사용
                      setMediaInfo({
                        videoUrl: savedProject.videoUrl,
                        videoName: savedProject.videoName,
                        videoDuration: savedProject.videoDuration,
                        videoType: savedProject.videoType,
                        videoMetadata: savedProject.videoMetadata,
                      })
                      log(
                        'EditorPage.tsx',
                        `🎬 Restored valid Blob URL: ${savedProject.videoUrl}`
                      )
                    })
                    .catch(() => {
                      // Blob URL이 무효하면 경고 (새로고침으로 인한 정상 상황)
                      log(
                        'EditorPage.tsx',
                        '⚠️ Blob URL expired due to page refresh - video needs to be re-uploaded'
                      )
                      // 비디오 없이 자막만 편집 가능하도록 설정
                      setMediaInfo({
                        videoUrl: null,
                        videoName: savedProject.videoName,
                        videoDuration: savedProject.videoDuration,
                        videoType: savedProject.videoType,
                        videoMetadata: savedProject.videoMetadata,
                      })
                    })
                } else {
                  // Blob URL이 아닌 경우 그대로 사용 (S3 URL 등)
                  setMediaInfo({
                    videoUrl: savedProject.videoUrl,
                    videoName: savedProject.videoName,
                    videoDuration: savedProject.videoDuration,
                    videoType: savedProject.videoType,
                    videoMetadata: savedProject.videoMetadata,
                  })
                  log(
                    'EditorPage.tsx',
                    `🎬 Restored video URL: ${savedProject.videoUrl}`
                  )
                }
              }
            }
          } catch (error) {
            log('EditorPage.tsx', `❌ Failed to restore new project: ${error}`)
          }

          // Clear the lastUploadProjectId flag after use
          sessionStorage.removeItem('lastUploadProjectId')
        } else if (projectId || mediaId) {
          log(
            'EditorPage.tsx',
            `Found session data to recover - projectId: ${projectId}, mediaId: ${mediaId}`
          )

          try {
            // Load project media info
            if (projectId) {
              const projectMediaInfo =
                await mediaStorage.loadProjectMedia(projectId)
              if (projectMediaInfo) {
                log(
                  'EditorPage.tsx',
                  `Loaded project media info: ${projectMediaInfo.fileName}`
                )

                // Set media info in store
                setMediaInfo({
                  mediaId: projectMediaInfo.mediaId,
                  videoName: projectMediaInfo.fileName,
                  videoType: projectMediaInfo.fileType,
                  videoDuration: projectMediaInfo.duration,
                  videoMetadata: projectMediaInfo.metadata,
                })

                // Notify ProjectInfoManager
                projectInfoManager.notifyFileOpen('browser', 'recovery', {
                  id: projectId,
                  name: projectMediaInfo.fileName.replace(/\.[^/.]+$/, ''), // Remove extension
                })

                // Set project in AutosaveManager
                autosaveManager.setProject(projectId, 'browser')
              }
            }

            // Load saved project data
            const savedProject = projectStorage.loadCurrentProject()
            if (
              savedProject &&
              savedProject.clips &&
              savedProject.clips.length > 0
            ) {
              log('EditorPage.tsx', `Recovered project: ${savedProject.name}`)
              // 프로젝트 복구 시 클립 순서를 실제 타임라인 순서로 정규화
              const normalizedClips = normalizeClipOrder(savedProject.clips)
              setClips(normalizedClips)

              // 프로젝트 복구 시 IndexedDB에서 원본 클립 로드 시도
              if (projectId) {
                loadOriginalClipsFromStorage().catch((error) => {
                  console.warn(
                    'Failed to load original clips from storage:',
                    error
                  )
                  // 실패해도 프로젝트 복구는 계속 진행
                })
              }

              // Restore media information if available
              if (savedProject.mediaId || savedProject.videoUrl) {
                setMediaInfo({
                  mediaId: savedProject.mediaId || null,
                  videoUrl: savedProject.videoUrl || null,
                  videoName: savedProject.videoName || null,
                  videoType: savedProject.videoType || null,
                  videoDuration: savedProject.videoDuration || null,
                  videoMetadata: savedProject.videoMetadata || null,
                })
              }

              // Set project in AutosaveManager
              autosaveManager.setProject(savedProject.id, 'browser')

              // Show recovery notification
              showToast('이전 세션이 복구되었습니다', 'success')
            }
          } catch (error) {
            console.error('Failed to recover session:', error)
            showToast('세션 복구에 실패했습니다', 'error')
          }
        } else {
          // No session to recover - check for autosaved project
          const currentProject = projectStorage.loadCurrentProject()
          if (
            currentProject &&
            currentProject.clips &&
            currentProject.clips.length > 0
          ) {
            log(
              'EditorPage.tsx',
              `Found autosaved project: ${currentProject.name}`
            )
            // 기존 프로젝트 로드 시에도 클립 순서를 실제 타임라인 순서로 정규화
            const normalizedClips = normalizeClipOrder(currentProject.clips)
            setClips(normalizedClips)
            autosaveManager.setProject(currentProject.id, 'browser')
          } else {
            // New project
            const newProjectId = `project_${Date.now()}_${Math.random().toString(36).substring(2, 11)}`
            log('EditorPage.tsx', `Creating new project: ${newProjectId}`)
            autosaveManager.setProject(newProjectId, 'browser')
            projectInfoManager.notifyFileOpen('browser', 'newProject')
          }
        }

        // Clear session storage after recovery
        sessionStorage.removeItem('currentProjectId')
        sessionStorage.removeItem('currentMediaId')
      } catch (error) {
        console.error('Failed to initialize editor:', error)
        showToast('에디터 초기화에 실패했습니다', 'error')
      } finally {
        // Always set recovering to false
        setIsRecovering(false)
      }
    }

    initializeEditor()
  }, [
    setClips,
    setOriginalClips,
    setMediaInfo,
    saveOriginalClipsToStorage,
    loadOriginalClipsFromStorage,
  ])

  // Generate stable ID for DndContext to prevent hydration mismatch
  const dndContextId = useId()

  // Upload modal hook - 새로운 API 사용
  const uploadModal = useUploadModal()

  // DnD functionality
  const {
    sensors,
    handleDragStart,
    handleDragOver,
    handleDragEnd,
    handleDragCancel,
  } = useDragAndDrop()

  // Word drag and drop functionality (cross-clip support)
  const {
    handleWordDragStart,
    handleWordDragOver,
    handleWordDragEnd,
    handleWordDragCancel,
  } = useGlobalWordDragAndDrop()

  // Selection box functionality
  const {
    containerRef,
    handleMouseDown,
    handleMouseMove,
    handleMouseUp,
    isSelecting,
    selectionBox,
  } = useSelectionBox()

  // Scroll progress handler
  const handleScroll = useCallback((e: React.UIEvent<HTMLDivElement>) => {
    const element = e.currentTarget
    const scrollTop = element.scrollTop
    const scrollHeight = element.scrollHeight - element.clientHeight
    const progress = scrollHeight > 0 ? (scrollTop / scrollHeight) * 100 : 0
    setScrollProgress(progress)
  }, [])

  // Panel resize handler
  const handlePanelResize = useCallback(
    (delta: number) => {
      const newWidth = videoPanelWidth + delta
      const minWidth = 300 // Minimum width
      const maxWidth = windowWidth / 2 // Maximum 50% of viewport

      // Constrain the width between min and max
      const constrainedWidth = Math.max(minWidth, Math.min(maxWidth, newWidth))
      setVideoPanelWidth(constrainedWidth)

      // Save to localStorage for persistence
      if (typeof window !== 'undefined') {
        localStorage.setItem(
          'editor-video-panel-width',
          constrainedWidth.toString()
        )
      }
    },
    [videoPanelWidth, windowWidth, setVideoPanelWidth]
  )

  // Asset sidebar resize handler
  const handleAssetSidebarResize = useCallback(
    (delta: number) => {
      const newWidth = assetSidebarWidth - delta // Reverse delta for right sidebar
      const minWidth = 280 // Minimum width
      const maxWidth = windowWidth / 2 // Maximum 50% of viewport

      // Constrain the width between min and max
      const constrainedWidth = Math.max(minWidth, Math.min(maxWidth, newWidth))
      setAssetSidebarWidth(constrainedWidth)

      // Save to localStorage for persistence
      if (typeof window !== 'undefined') {
        localStorage.setItem(
          'editor-asset-sidebar-width',
          constrainedWidth.toString()
        )
      }
    },
    [assetSidebarWidth, windowWidth, setAssetSidebarWidth]
  )

  // Edit handlers
  const handleWordEdit = (clipId: string, wordId: string, newText: string) => {
    updateClipWords(clipId, wordId, newText)
  }

  const handleSpeakerChange = (clipId: string, newSpeaker: string) => {
    // Use Command pattern for undo/redo support
    const command = new ChangeSpeakerCommand(
      clips,
      speakers,
      clipId,
      newSpeaker,
      setClips,
      setSpeakers
    )
    editorHistory.executeCommand(command)
  }

  const handleBatchSpeakerChange = (clipIds: string[], newSpeaker: string) => {
    // If only one clipId is passed, check if we should apply to all empty clips
    let targetClipIds = clipIds

    if (clipIds.length === 1) {
      // Check if the current clip is empty and find all empty clips
      const currentClip = clips.find((c) => c.id === clipIds[0])
      if (currentClip && !currentClip.speaker) {
        // Find all clips without speakers
        const emptyClipIds = clips
          .filter((clip) => !clip.speaker)
          .map((clip) => clip.id)

        // If there are multiple empty clips, we'll apply to all of them
        if (emptyClipIds.length > 1) {
          targetClipIds = emptyClipIds
        }
      }
    }

    // Use Command pattern for batch speaker change
    const command = new BatchChangeSpeakerCommand(
      clips,
      speakers,
      targetClipIds,
      newSpeaker,
      setClips,
      setSpeakers
    )
    editorHistory.executeCommand(command)
  }

  // 오른쪽 사이드바 핸들러들
  const handleOpenSpeakerManagement = () => {
    setRightSidebarType(rightSidebarType === 'speaker' ? null : 'speaker')
  }

  // const handleOpenAnimationSidebar = () => {
  //   setRightSidebarType('animation')
  // }

  const handleToggleAnimationSidebar = () => {
    setRightSidebarType(rightSidebarType === 'animation' ? null : 'animation')
  }

  const handleToggleTemplateSidebar = () => {
    setRightSidebarType(rightSidebarType === 'template' ? null : 'template')
  }

  const handleCloseSidebar = () => {
    setRightSidebarType(null)
  }

  const handleAddSpeaker = (name: string) => {
    console.log('handleAddSpeaker called with:', name)
    console.log('Current speakers before adding:', speakers)

    // 최대 화자 수 제한 체크 (9명)
    if (speakers.length >= 9) {
      console.log('Maximum speaker limit reached (9), cannot add more')
      return
    }

    if (!speakers.includes(name)) {
      const newSpeakers = [...speakers, name]
      setSpeakers(newSpeakers)
      console.log('Speaker added successfully. New speakers:', newSpeakers)
    } else {
      console.log('Speaker already exists, skipping addition')
    }
  }

  const handleRemoveSpeaker = (name: string) => {
    // Use Command pattern for speaker removal
    const command = new RemoveSpeakerCommand(
      clips,
      speakers,
      name,
      setClips,
      setSpeakers
    )
    editorHistory.executeCommand(command)

    // Remove speaker color mapping
    const updatedSpeakerColors = { ...speakerColors }
    delete updatedSpeakerColors[name]
    setSpeakerColors(updatedSpeakerColors)
  }

  const handleRenameSpeaker = (oldName: string, newName: string) => {
    // Update clips with the new speaker name
    const updatedClips = clips.map((clip) =>
      clip.speaker === oldName ? { ...clip, speaker: newName } : clip
    )

    // Update speakers list
    const updatedSpeakers = speakers.map((speaker) =>
      speaker === oldName ? newName : speaker
    )

    // Update speaker colors mapping
    const updatedSpeakerColors = { ...speakerColors }
    if (updatedSpeakerColors[oldName]) {
      updatedSpeakerColors[newName] = updatedSpeakerColors[oldName]
      delete updatedSpeakerColors[oldName]
    }

    setClips(updatedClips)
    setSpeakers(updatedSpeakers)
    setSpeakerColors(updatedSpeakerColors)
  }

  const handleSpeakerColorChange = (speakerName: string, color: string) => {
    setSpeakerColors((prev) => ({
      ...prev,
      [speakerName]: color,
    }))
  }

  const handleClipCheck = (clipId: string, checked: boolean) => {
    if (checked) {
      const newSet = new Set(selectedClipIds)
      newSet.add(clipId)
      setSelectedClipIds(newSet)
      // 체크 시에는 포커싱을 변경하지 않음 (포커스와 선택을 분리)
    } else {
      const newSet = new Set(selectedClipIds)
      newSet.delete(clipId)
      setSelectedClipIds(newSet)
      // 체크 해제 시에도 포커싱 유지
    }
  }

  const handleClipSelect = (clipId: string) => {
    // Clear multi-word selection when clicking on clips
    clearMultiSelection()
    // 체크된 클립이 있으면 모든 선택 해제, 없으면 포커스만 변경
    if (selectedClipIds.size > 0) {
      clearSelection()
      setActiveClipId(null) // 선택 해제 시 포커스도 해제
    } else {
      setActiveClipId(clipId)

      // 선택된 클립의 시작 시간으로 비디오 이동
      const selectedClip = clips.find((c) => c.id === clipId)
      if (selectedClip && selectedClip.timeline) {
        // timeline 형식: "00:00 → 00:07"
        const [startTimeStr] = selectedClip.timeline.split(' → ')
        const [mins, secs] = startTimeStr.split(':').map(Number)
        const timeInSeconds = mins * 60 + secs

        // 비디오 플레이어로 시간 이동
        const videoPlayer = (
          window as { videoPlayer?: { seekTo: (time: number) => void } }
        ).videoPlayer
        if (videoPlayer) {
          videoPlayer.seekTo(timeInSeconds)
        }
      }
    }
  }

  // 빈 공간 클릭 시 모든 선택 해제
  const handleEmptySpaceClick = () => {
    if (selectedClipIds.size > 0) {
      clearSelection()
      setActiveClipId(null)
    }
    // Clear multi-word selection as well
    clearMultiSelection()
  }

  // 새로운 업로드 모달 래퍼
  const wrappedHandleStartTranscription = async (data: {
    files: File[]
    settings: { language: string }
  }) => {
    if (data.files.length > 0) {
      // NewUploadModal을 닫지 않고 handleStartTranscription만 호출
      // step이 변경되면 NewUploadModal은 자동으로 닫히고 ProcessingModal이 표시됨
      await uploadModal.handleStartTranscription({
        file: data.files[0],
        language: data.settings.language as 'ko' | 'en' | 'ja',
      })
    }
  }

  // Merge clips handler
  const handleMergeClips = useCallback(() => {
    try {
      // Get selected clips from store
      const uniqueSelectedIds = Array.from(selectedClipIds)

      // 체크된 클립이 있으면 기존 로직 사용 (2개 이상 선택된 경우)
      if (uniqueSelectedIds.length >= 2) {
        // 2개 이상의 클립이 선택된 경우 - 기존 로직
        if (!areClipsConsecutive(clips, uniqueSelectedIds)) {
          showToast(
            '선택된 클립들이 연속되어 있지 않습니다. 연속된 클립만 합칠 수 있습니다.'
          )
          return
        }

        // 클립 합치기 실행 - Command 패턴 사용
        const command = new MergeClipsCommand(
          clips,
          [],
          uniqueSelectedIds,
          setClips
        )

        editorHistory.executeCommand(command)
        clearSelection()

        // 자동 포커스 스킵 설정 및 합쳐진 클립에 포커스
        setSkipAutoFocus(true)
        setTimeout(() => {
          // Command에서 합쳐진 클립의 ID 가져오기
          const mergedClipId = command.getMergedClipId()
          if (mergedClipId) {
            setActiveClipId(mergedClipId)
            console.log(
              'Merge completed, focused on merged clip:',
              mergedClipId
            )
          }
        }, 100) // 상태 업데이트 완료 대기
        return
      }

      // 체크된 클립이 0~1개인 경우: 포커스된 클립과 다음 클립을 합치기
      if (!activeClipId) {
        showToast('합칠 클립을 선택해주세요.')
        return
      }

      // 포커스된 클립의 인덱스 찾기
      const currentIndex = clips.findIndex((clip) => clip.id === activeClipId)
      if (currentIndex === -1) {
        showToast('포커스된 클립을 찾을 수 없습니다.')
        return
      }

      // 다음 클립이 있는지 확인
      if (currentIndex >= clips.length - 1) {
        showToast('다음 클립이 존재하지 않습니다.')
        return
      }

      // 포커스된 클립과 다음 클립을 합치기
      const nextClipId = clips[currentIndex + 1].id
      const clipsToMerge = [activeClipId, nextClipId]
      const command = new MergeClipsCommand(clips, [], clipsToMerge, setClips)

      editorHistory.executeCommand(command)
      clearSelection()

      // 자동 포커스 스킵 설정 및 합쳐진 클립에 포커스
      setSkipAutoFocus(true)
      setTimeout(() => {
        // Command에서 합쳐진 클립의 ID 가져오기
        const mergedClipId = command.getMergedClipId()
        if (mergedClipId) {
          setActiveClipId(mergedClipId)
          console.log(
            'Single merge completed, focused on merged clip:',
            mergedClipId
          )
        }
      }, 100) // 상태 업데이트 완료 대기
    } catch (error) {
      console.error('클립 합치기 오류:', error)
      showToast(
        error instanceof Error
          ? error.message
          : '클립 합치기 중 오류가 발생했습니다.'
      )
    }
  }, [
    clips,
    selectedClipIds,
    activeClipId,
    clearSelection,
    setClips,
    editorHistory,
    setActiveClipId,
  ])

  // Split clip handler
  const handleSplitClip = useCallback(() => {
    try {
      if (!activeClipId) {
        showToast('나눌 클립을 선택해주세요.')
        return
      }

      // 포커싱된 클립 찾기
      const targetClip = clips.find((clip) => clip.id === activeClipId)
      if (!targetClip) {
        showToast('선택된 클립을 찾을 수 없습니다.')
        return
      }

      // 단어가 2개 이상인지 확인
      if (targetClip.words.length <= 1) {
        showToast('클립을 나누려면 단어가 2개 이상이어야 합니다.')
        return
      }

      // 클립 나누기 실행 - Command 패턴 사용
      const command = new SplitClipCommand(clips, activeClipId, setClips)
      editorHistory.executeCommand(command)

      // 자동 포커스 스킵 설정 및 분할된 첫 번째 클립에 포커스
      setSkipAutoFocus(true)
      setTimeout(() => {
        // SplitClipCommand에서 반환받은 첫 번째 분할 클립 ID로 포커스 설정
        const firstSplitClipId = command.getFirstSplitClipId()
        if (firstSplitClipId) {
          setActiveClipId(firstSplitClipId)
          console.log(
            'Split completed, focused on first split clip:',
            firstSplitClipId
          )
        } else {
          console.log('Split completed, but could not get first split clip ID')
        }
      }, 100) // 상태 업데이트 완료 대기
    } catch (error) {
      console.error('클립 나누기 오류:', error)
      showToast(
        error instanceof Error
          ? error.message
          : '클립 나누기 중 오류가 발생했습니다.'
      )
    }
  }, [activeClipId, clips, setClips, editorHistory, setActiveClipId])

  // Undo/Redo handlers
  const handleUndo = useCallback(() => {
    if (editorHistory.canUndo()) {
      editorHistory.undo()
    }
  }, [editorHistory])

  const handleRedo = useCallback(() => {
    if (editorHistory.canRedo()) {
      editorHistory.redo()
    }
  }, [editorHistory])

  // Delete clip handler
  const handleDeleteClip = useCallback(() => {
    try {
      if (!activeClipId) {
        showToast('삭제할 클립을 선택해주세요.')
        return
      }

      // 클립이 1개뿐이면 삭제 불가
      if (clips.length <= 1) {
        showToast('마지막 클립은 삭제할 수 없습니다.')
        return
      }

      // 삭제할 클립 찾기
      const targetClipIndex = clips.findIndex(
        (clip) => clip.id === activeClipId
      )
      if (targetClipIndex === -1) {
        showToast('삭제할 클립을 찾을 수 없습니다.')
        return
      }

      // 클립 삭제 실행 - Command 패턴 사용
      const command = new DeleteClipCommand(clips, activeClipId, setClips)
      editorHistory.executeCommand(command)

      // 자동 포커스 스킵 설정 및 적절한 클립에 포커스
      setSkipAutoFocus(true)

      // 삭제 후 포커스 이동: 다음 클립이 있으면 다음, 없으면 이전 클립
      let nextFocusIndex = targetClipIndex
      if (targetClipIndex >= clips.length - 1) {
        // 마지막 클립을 삭제한 경우, 이전 클립으로 포커스
        nextFocusIndex = Math.max(0, targetClipIndex - 1)
      }

      // 새로운 클립 목록에서 포커스할 클립 ID 찾기
      setTimeout(() => {
        const updatedClips = clips.filter((clip) => clip.id !== activeClipId)
        if (updatedClips.length > 0 && nextFocusIndex < updatedClips.length) {
          setActiveClipId(updatedClips[nextFocusIndex].id)
          console.log(
            'Delete completed, focused on clip at index:',
            nextFocusIndex
          )
        }
      }, 0)

      showToast('클립이 삭제되었습니다.', 'success')
    } catch (error) {
      console.error('클립 삭제 오류:', error)
      showToast(
        error instanceof Error
          ? error.message
          : '클립 삭제 중 오류가 발생했습니다.'
      )
    }
  }, [activeClipId, clips, setClips, editorHistory, setActiveClipId])

  // Copy clips handler
  const handleCopyClips = useCallback(() => {
    try {
      const selectedIds = Array.from(selectedClipIds)

      if (selectedIds.length === 0) {
        showToast('복사할 클립을 선택해주세요.')
        return
      }

      // Create and execute copy command
      const command = new CopyClipsCommand(clips, selectedIds, setClipboard)

      command.execute() // Copy command doesn't need undo/redo
      showToast(`${selectedIds.length}개 클립을 복사했습니다.`, 'success')
    } catch (error) {
      console.error('클립 복사 오류:', error)
      showToast('클립 복사 중 오류가 발생했습니다.')
    }
  }, [clips, selectedClipIds, setClipboard])

  // Paste clips handler
  const handlePasteClips = useCallback(() => {
    try {
      if (clipboard.length === 0) {
        showToast('붙여넣을 클립이 없습니다.')
        return
      }

      // Create and execute paste command
      const command = new PasteClipsCommand(clips, clipboard, setClips)

      editorHistory.executeCommand(command)

      // 자동 포커스 스킵 설정 및 붙여넣은 마지막 클립에 포커스
      setSkipAutoFocus(true)
      setTimeout(() => {
        // 붙여넣은 클립들은 기존 클립들 뒤에 추가되므로
        // 마지막에 붙여넣은 클립에 포커스
        const newTotalClips = clips.length + clipboard.length
        if (newTotalClips > clips.length) {
          const lastPastedIndex = newTotalClips - 1
          // 실제로는 붙여넣은 클립들의 새 ID를 알아야 함
          console.log(
            'Paste completed, should focus on last pasted clip at index:',
            lastPastedIndex
          )
          // PasteClipsCommand에서 생성된 클립 ID들을 반환받아서 마지막 클립에 포커스해야 함
        }
      }, 0)

      showToast(`${clipboard.length}개 클립을 붙여넣었습니다.`, 'success')
    } catch (error) {
      console.error('클립 붙여넣기 오류:', error)
      showToast('클립 붙여넣기 중 오류가 발생했습니다.')
    }
  }, [clips, clipboard, setClips, editorHistory])

  // 원본 복원 핸들러
  const handleRestore = useCallback(() => {
    setShowRestoreModal(true)
  }, [])

  const handleConfirmRestore = useCallback(() => {
    restoreOriginalClips()
    clearSelection()
    setActiveClipId(null)
    setShowRestoreModal(false)
    showToast('원본으로 복원되었습니다.', 'success')
  }, [restoreOriginalClips, clearSelection, setActiveClipId])

  // 프로젝트 저장 핸들러
  const handleSave = useCallback(() => {
    saveProject()
      .then(() => {
        editorHistory.markAsSaved()
        markAsSaved()
        showToast('프로젝트가 저장되었습니다.', 'success')
      })
      .catch((error) => {
        console.error('Save failed:', error)
        showToast('저장에 실패했습니다.', 'error')
      })
  }, [saveProject, editorHistory, markAsSaved])

  // 다른 프로젝트로 저장 핸들러
  const handleSaveAs = useCallback(() => {
    // TODO: 새로운 프로젝트 ID 생성 및 저장 로직 구현
    const newProjectId = `project_${Date.now()}_${Math.random().toString(36).substring(2, 11)}`

    // 현재 프로젝트 데이터를 새 ID로 저장
    const autosaveManager = AutosaveManager.getInstance()
    const oldProjectId = autosaveManager.getProjectId()

    // 새 프로젝트로 설정
    autosaveManager.setProject(newProjectId, 'browser')

    saveProject()
      .then(() => {
        editorHistory.markAsSaved()
        markAsSaved()
        showToast(`새 프로젝트로 저장되었습니다. (${newProjectId})`, 'success')

        // 프로젝트 정보 업데이트
        projectInfoManager.notifyFileOpen('browser', 'newProject', {
          id: newProjectId,
          name: `Copy of Project ${new Date().toLocaleDateString()}`,
        })
      })
      .catch((error) => {
        // 실패 시 원래 프로젝트로 되돌리기
        if (oldProjectId) {
          autosaveManager.setProject(oldProjectId, 'browser')
        }
        console.error('Save as failed:', error)
        showToast('다른 이름으로 저장에 실패했습니다.', 'error')
      })
  }, [saveProject, editorHistory, markAsSaved])

  // 내보내기 모달 상태 변경 핸들러
  const handleExportModalStateChange = useCallback((isOpen: boolean) => {
    if (!isOpen) {
      // 모달이 닫힐 때 강제 오픈 플래그 리셋
      setShouldOpenExportModal(false)
    }
  }, [])

  // Auto-save every 3 seconds
  useEffect(() => {
    if (!clips.length) return

    const autoSave = () => {
      saveProject().catch((error) => {
        console.error('Auto-save failed:', error)
      })
    }

    const interval = setInterval(autoSave, 3000)
    return () => clearInterval(interval)
  }, [clips, saveProject])

  // clips 변경 시 AutosaveManager에 알림
  useEffect(() => {
    const autosaveManager = AutosaveManager.getInstance()
    if (clips.length > 0) {
      autosaveManager.incrementChangeCounter()
    }
  }, [clips])

  // 키보드 단축키 처리 (macOS Command + Windows/Linux Ctrl 지원)
  useEffect(() => {
    const handleKeyDown = (event: KeyboardEvent) => {
      // 입력 필드에서는 단축키 비활성화
      const target = event.target as HTMLElement
      if (
        target.tagName === 'INPUT' ||
        target.tagName === 'TEXTAREA' ||
        target.isContentEditable
      ) {
        return
      }

      const cmdOrCtrl = event.metaKey || event.ctrlKey

      // Command/Ctrl+Z (undo)
      if (cmdOrCtrl && event.key === 'z' && !event.shiftKey) {
        event.preventDefault()
        handleUndo()
      }
      // Command/Ctrl+Shift+Z (redo)
      else if (cmdOrCtrl && event.shiftKey && event.key === 'Z') {
        event.preventDefault()
        handleRedo()
      }
      // Command/Ctrl+Y (redo - 대체 단축키)
      else if (cmdOrCtrl && event.key === 'y') {
        event.preventDefault()
        handleRedo()
      }
      // Command/Ctrl+S (save)
      else if (cmdOrCtrl && event.key === 's') {
        event.preventDefault()
        saveProject()
          .then(() => {
            editorHistory.markAsSaved()
            markAsSaved()
            showToast('프로젝트가 저장되었습니다.', 'success')
          })
          .catch((error) => {
            console.error('Save failed:', error)
            showToast('저장에 실패했습니다.')
          })
      }
      // Command/Ctrl+E (merge clips) - 윈도우에서는 Ctrl+E
      else if (cmdOrCtrl && event.key === 'e') {
        event.preventDefault()
        handleMergeClips()
      }
      // Command/Ctrl+X (delete clips) - 윈도우에서는 Ctrl+X, Mac에서는 Command+X
      else if (cmdOrCtrl && event.key === 'x') {
        event.preventDefault()
        handleDeleteClip()
      }
      // Command/Ctrl+C (copy clips)
      else if (cmdOrCtrl && event.key === 'c') {
        event.preventDefault()
        if (selectedClipIds.size > 0) {
          handleCopyClips()
        }
      }
      // Command/Ctrl+V (paste clips)
      else if (cmdOrCtrl && event.key === 'v') {
        event.preventDefault()
        if (clipboard.length > 0) {
          handlePasteClips()
        }
      }
      // Enter (split clip) - 포커싱된 클립 나누기
      else if (event.key === 'Enter' && !cmdOrCtrl) {
        event.preventDefault()
        handleSplitClip()
      }
      // Delete key - delete selected words if any are selected
      else if (event.key === 'Delete' || event.key === 'Backspace') {
        if (isMultipleWordsSelected()) {
          event.preventDefault()
          deleteSelectedWords()
        }
      }
    }

    window.addEventListener('keydown', handleKeyDown)
    return () => {
      window.removeEventListener('keydown', handleKeyDown)
    }
  }, [
    handleUndo,
    handleRedo,
    saveProject,
    handleMergeClips,
    handleSplitClip,
    handleDeleteClip,
    handleCopyClips,
    handlePasteClips,
    selectedClipIds,
    clipboard,
    editorHistory,
    markAsSaved,
    isMultipleWordsSelected,
    deleteSelectedWords,
  ])

  // 에디터 진입 시 첫 번째 클립에 자동 포커스 및 패널 너비 복원
  useEffect(() => {
    if (clips.length > 0 && !activeClipId) {
      setActiveClipId(clips[0].id)
    }

    // Restore panel width from localStorage
    if (typeof window !== 'undefined') {
      const savedWidth = localStorage.getItem('editor-video-panel-width')
      if (savedWidth) {
        const width = parseInt(savedWidth, 10)
        if (!isNaN(width)) {
          setVideoPanelWidth(width)
        }
      }

      // Restore asset sidebar width from localStorage
      const savedAssetSidebarWidth = localStorage.getItem(
        'editor-asset-sidebar-width'
      )
      if (savedAssetSidebarWidth) {
        const width = parseInt(savedAssetSidebarWidth, 10)
        if (!isNaN(width)) {
          setAssetSidebarWidth(width)
        }
      }
    }
  }, [
    clips,
    activeClipId,
    setActiveClipId,
    setVideoPanelWidth,
    setAssetSidebarWidth,
  ])

  // 편집 모드 변경 시 사이드바 자동 설정
  useEffect(() => {
    if (editingMode === 'simple') {
      // 쉬운 편집 모드에서는 항상 템플릿 사이드바 표시
      setRightSidebarType('template')
    }
  }, [editingMode, setRightSidebarType])

  // 에디터 페이지 진입 시 튜토리얼 모달 표시 (첫 방문자용)
  useEffect(() => {
    // TODO: localStorage 대신 DB에서 사용자의 튜토리얼 완료 상태를 확인하도록 변경
    // - 사용자 인증 상태 확인 후 API 호출
    // - GET /api/user/tutorial-status 또는 사용자 프로필에서 튜토리얼 완료 여부 확인
    // - 로그인하지 않은 사용자의 경우 localStorage 사용 (임시)
    // - 튜토리얼 타입별 완료 상태 관리 (editor, upload, export 등)
    const hasSeenEditorTutorial = localStorage.getItem('hasSeenEditorTutorial')
    if (!hasSeenEditorTutorial && clips.length > 0) {
      setShowTutorialModal(true)
    }
  }, [clips])

  const handleTutorialClose = () => {
    // TODO: localStorage 대신 DB에 튜토리얼 완료 상태 저장하도록 변경
    // - POST /api/user/tutorial-status API 호출
    // - 사용자가 로그인된 경우 DB에 저장, 미로그인 시 localStorage 사용
    // - 튜토리얼 완료 날짜/시간, 완료 단계도 함께 저장
    setShowTutorialModal(false)
    localStorage.setItem('hasSeenEditorTutorial', 'true')
  }

  const handleTutorialComplete = () => {
    console.log('Editor tutorial completed!')
  }

  // Toolbar toggle handler
  const handleToolbarToggle = () => {
    setIsToolbarVisible(!isToolbarVisible)
  }

  // Show toolbar handler
  const handleShowToolbar = () => {
    setIsToolbarVisible(true)
  }

  // Window resize handler to update max width constraint
  useEffect(() => {
    const handleResize = () => {
      setWindowWidth(window.innerWidth)
      // Adjust video panel width if it exceeds new max
      const maxWidth = window.innerWidth / 2
      if (videoPanelWidth > maxWidth) {
        setVideoPanelWidth(maxWidth)
      }

      // Adjust asset sidebar width if it exceeds new max
      if (assetSidebarWidth > maxWidth) {
        setAssetSidebarWidth(maxWidth)
      }
    }

    if (typeof window !== 'undefined') {
      window.addEventListener('resize', handleResize)
      return () => window.removeEventListener('resize', handleResize)
    }
  }, [
    videoPanelWidth,
    setVideoPanelWidth,
    assetSidebarWidth,
    setAssetSidebarWidth,
  ])

  // 클립이 변경되었을 때 포커스 유지/이동 로직
  useEffect(() => {
    if (clips.length === 0) {
      setActiveClipId(null)
      return
    }

    // 자동 포커스 스킵이 설정된 경우 리셋하고 건너뛰기
    if (skipAutoFocus) {
      setSkipAutoFocus(false)
      return
    }

    // 현재 포커싱된 클립이 없거나 존재하지 않으면 첫 번째 클립에 포커스
    if (!activeClipId || !clips.find((clip) => clip.id === activeClipId)) {
      setActiveClipId(clips[0].id)
    }
  }, [clips, activeClipId, setActiveClipId, skipAutoFocus])

  // 복구 중일 때 로딩 화면 표시 (임시 비활성화)
  if (isRecovering) {
    return (
      <div className="min-h-screen bg-gray-50">
        <LoadingSpinner
          size="lg"
          message="세션을 복구하고 있습니다..."
          showLogo={true}
          variant="fullscreen"
        />
      </div>
    )
  }

  return (
    <>
      <DndContext
        id={dndContextId}
        sensors={sensors}
        collisionDetection={closestCorners}
        onDragStart={(event) => {
          // Handle both clip and word drag start
          if (event.active.data.current?.type === 'word') {
            handleWordDragStart(event)
          } else {
            handleDragStart(event)
          }
        }}
        onDragOver={(event) => {
          // Handle both clip and word drag over
          if (event.active.data.current?.type === 'word') {
            handleWordDragOver(event)
          } else {
            handleDragOver(event)
          }
        }}
        onDragEnd={(event) => {
          // Handle both clip and word drag end
          if (event.active.data.current?.type === 'word') {
            handleWordDragEnd(event)
          } else {
            handleDragEnd(event)
          }
        }}
        onDragCancel={(event) => {
          // Handle both clip and word drag cancel
          if (event.active.data.current?.type === 'word') {
            handleWordDragCancel()
          } else {
            handleDragCancel()
          }
        }}
      >
        <div className="min-h-screen bg-gray-50 text-gray-900">
          <EditorHeaderTabs
            activeTab={activeTab}
            onTabChange={(tabId: string) => setActiveTab(tabId as EditorTab)}
            isToolbarVisible={isToolbarVisible}
            onToolbarToggle={handleToolbarToggle}
            onShowToolbar={handleShowToolbar}
          />

          <div
            className={`transition-all duration-300 ease-in-out overflow-hidden ${
              isToolbarVisible ? 'max-h-96 opacity-100' : 'max-h-0 opacity-0'
            }`}
          >
            {editingMode === 'advanced' ? (
              <Toolbars
                activeTab={activeTab}
                clips={clips}
                selectedClipIds={selectedClipIds}
                activeClipId={activeClipId}
                canUndo={editorHistory.canUndo()}
                canRedo={editorHistory.canRedo()}
                onSelectionChange={setSelectedClipIds}
                onNewClick={() => uploadModal.openModal()}
                onMergeClips={handleMergeClips}
                onUndo={handleUndo}
                onRedo={handleRedo}
                onCut={undefined}
                onCopy={handleCopyClips}
                onPaste={handlePasteClips}
                onSplitClip={handleSplitClip}
                onRestore={handleRestore}
                onToggleAnimationSidebar={handleToggleAnimationSidebar}
                onToggleTemplateSidebar={handleToggleTemplateSidebar}
                onSave={handleSave}
                onSaveAs={handleSaveAs}
                forceOpenExportModal={shouldOpenExportModal}
                onExportModalStateChange={handleExportModalStateChange}
              />
            ) : (
              <SimpleToolbar
                activeClipId={activeClipId}
                canUndo={editorHistory.canUndo()}
                canRedo={editorHistory.canRedo()}
                onNewClick={() => uploadModal.openModal()}
                onMergeClips={handleMergeClips}
                onUndo={handleUndo}
                onRedo={handleRedo}
                onSplitClip={handleSplitClip}
                onToggleTemplateSidebar={handleToggleTemplateSidebar}
                onSave={handleSave}
                onSaveAs={handleSaveAs}
                forceOpenExportModal={shouldOpenExportModal}
                onExportModalStateChange={handleExportModalStateChange}
              />
            )}
          </div>

          <div
            className={`flex relative transition-all duration-300 ease-in-out ${
              isToolbarVisible
                ? 'h-[calc(100vh-176px)]' // ~56px for toolbar + ~120px for header tabs
                : 'h-[calc(100vh-120px)]' // Only header tabs
            }`}
          >
            <div
              className={`sticky top-0 transition-all duration-300 ease-in-out ${
                isToolbarVisible
                  ? 'h-[calc(100vh-176px)]'
                  : 'h-[calc(100vh-120px)]'
              }`}
            >
              <VideoSection width={videoPanelWidth} />
            </div>

            <ResizablePanelDivider
              orientation="vertical"
              onResize={handlePanelResize}
              className="z-10"
            />

            <div
              className="flex-1 flex justify-center relative overflow-y-auto custom-scrollbar"
              ref={containerRef}
              onMouseDown={handleMouseDown}
              onMouseMove={handleMouseMove}
              onMouseUp={handleMouseUp}
              onScroll={handleScroll}
              style={
                {
                  '--scroll-progress': `${scrollProgress}%`,
                } as React.CSSProperties
              }
            >
              {editingMode === 'advanced' ? (
                <SubtitleEditList
                  clips={clips}
                  selectedClipIds={selectedClipIds}
                  activeClipId={activeClipId}
                  speakers={speakers}
                  speakerColors={speakerColors}
                  onClipSelect={handleClipSelect}
                  onClipCheck={handleClipCheck}
                  onWordEdit={handleWordEdit}
                  onSpeakerChange={handleSpeakerChange}
                  onBatchSpeakerChange={handleBatchSpeakerChange}
                  onOpenSpeakerManagement={handleOpenSpeakerManagement}
                  onAddSpeaker={handleAddSpeaker}
                  onRenameSpeaker={handleRenameSpeaker}
                  onEmptySpaceClick={handleEmptySpaceClick}
                />
              ) : (
                <div className="flex-1 bg-white p-4 flex flex-col overflow-y-auto items-center">
                  <div className="w-full max-w-[600px]">
                    <h2 className="text-lg font-semibold text-gray-800 mb-4">
                      자막 타임라인
                    </h2>
                    <div className="space-y-2">
                      {clips.slice(0, 20).map((clip) => {
                        const isActive = clip.id === activeClipId
                        const formatTime = (seconds: number) => {
                          const mins = Math.floor(seconds / 60)
                          const secs = Math.floor(seconds % 60)
                          return `${mins.toString().padStart(2, '0')}:${secs.toString().padStart(2, '0')}`
                        }

                        // Calculate start and end times from words
                        const startTime =
                          clip.words.length > 0 ? clip.words[0].start : 0
                        const endTime =
                          clip.words.length > 0
                            ? clip.words[clip.words.length - 1].end
                            : 0

                        return (
                          <TimelineClipCard
                            key={clip.id}
                            clip={clip}
                            isActive={isActive}
                            startTime={startTime}
                            endTime={endTime}
                            speakers={speakers}
                            speakerColors={speakerColors}
                            onClipSelect={handleClipSelect}
                            onSpeakerChange={handleSpeakerChange}
                            onAddSpeaker={handleAddSpeaker}
                            onRenameSpeaker={handleRenameSpeaker}
                            onOpenSpeakerManagement={
                              handleOpenSpeakerManagement
                            }
                            formatTime={formatTime}
                          />
                        )
                      })}
                    </div>
                  </div>
                </div>
              )}

              <SelectionBox
                startX={selectionBox.startX}
                startY={selectionBox.startY}
                endX={selectionBox.endX}
                endY={selectionBox.endY}
                isSelecting={isSelecting}
              />
            </div>

            {/* Right Sidebar - 슬라이드 애니메이션과 함께 */}
            <div
              className={`transition-all duration-300 ease-out overflow-hidden ${
                rightSidebarType
                  ? `w-[${assetSidebarWidth}px] opacity-100`
                  : 'w-0 opacity-0'
              }`}
              style={{
                width: rightSidebarType ? `${assetSidebarWidth}px` : '0px',
              }}
            >
              <div className="flex h-full">
                {rightSidebarType && (
                  <>
                    <ResizablePanelDivider
                      orientation="vertical"
                      onResize={handleAssetSidebarResize}
                      className="z-10"
                    />

                    {/* Animation Asset Sidebar */}
                    {rightSidebarType === 'animation' && (
                      <div
                        className={`transform transition-all duration-300 ease-out w-full ${
                          rightSidebarType === 'animation'
                            ? 'translate-x-0 opacity-100'
                            : 'translate-x-full opacity-0'
                        }`}
                      >
                        <AnimationAssetSidebar
                          onAssetSelect={(asset) => {
                            console.log('Asset selected in editor:', asset)
                            // TODO: Apply asset effect to focused clip
                          }}
                          onClose={handleCloseSidebar}
                        />
                      </div>
                    )}

                    {/* Template Sidebar */}
                    {rightSidebarType === 'template' && (
                      <div
                        className={`transform transition-all duration-300 ease-out w-full ${
                          rightSidebarType === 'template'
                            ? 'translate-x-0 opacity-100'
                            : 'translate-x-full opacity-0'
                        }`}
                      >
                        <TemplateSidebar
                          onTemplateSelect={(template) => {
                            console.log(
                              'Template selected in editor:',
                              template
                            )
                            // TODO: Apply template to focused clip
                          }}
                          onClose={handleCloseSidebar}
                        />
                      </div>
                    )}

                    {/* Speaker Management Sidebar */}
                    {rightSidebarType === 'speaker' && (
                      <div
                        className={`sticky top-0 transition-all duration-300 ease-out transform w-full ${
                          isToolbarVisible
                            ? 'h-[calc(100vh-176px)]'
                            : 'h-[calc(100vh-120px)]'
                        } ${
                          rightSidebarType === 'speaker'
                            ? 'translate-x-0 opacity-100'
                            : 'translate-x-full opacity-0'
                        }`}
                      >
                        <SpeakerManagementSidebar
                          isOpen={rightSidebarType === 'speaker'}
                          onClose={handleCloseSidebar}
                          speakers={speakers}
                          clips={clips}
                          speakerColors={speakerColors}
                          onAddSpeaker={handleAddSpeaker}
                          onRemoveSpeaker={handleRemoveSpeaker}
                          onRenameSpeaker={handleRenameSpeaker}
                          onBatchSpeakerChange={handleBatchSpeakerChange}
                          onSpeakerColorChange={handleSpeakerColorChange}
                        />
                      </div>
                    )}
                  </>
                )}
              </div>
            </div>
          </div>

          <NewUploadModal
            isOpen={uploadModal.isOpen && uploadModal.step === 'select'}
            onClose={() =>
              !uploadModal.isTranscriptionLoading && uploadModal.closeModal()
            }
            onFileSelect={uploadModal.handleFileSelect}
            onStartTranscription={wrappedHandleStartTranscription}
            acceptedTypes={['audio/*', 'video/*']}
            maxFileSize={500 * 1024 * 1024} // 500MB
            multiple={false}
            isLoading={uploadModal.isTranscriptionLoading}
          />

          <TutorialModal
            isOpen={showTutorialModal}
            onClose={handleTutorialClose}
            onComplete={handleTutorialComplete}
          />

          {/* 원본 복원 확인 모달 */}
          <AlertDialog
            isOpen={showRestoreModal}
            title="원본으로 복원"
            description="원본으로 돌아가시겠습니까? 모든 변경사항이 초기화됩니다."
            variant="warning"
            primaryActionLabel="예"
            cancelActionLabel="아니오"
            onPrimaryAction={handleConfirmRestore}
            onCancel={() => setShowRestoreModal(false)}
            onClose={() => setShowRestoreModal(false)}
          />

          {/* Drag overlay for word drag and drop */}
          <DragOverlay>
            {(() => {
              const { draggedWordId, clips, groupedWordIds } =
                useEditorStore.getState()
              if (!draggedWordId) return null

              const draggedWord = clips
                .flatMap((clip) => clip.words)
                .find((word) => word.id === draggedWordId)

              if (!draggedWord) return null

              return (
                <div className="bg-blue-500 text-white px-2 py-1 rounded text-sm shadow-lg opacity-90">
                  {groupedWordIds.size > 1
                    ? `${groupedWordIds.size} words`
                    : draggedWord.text}
                </div>
              )
            })()}
          </DragOverlay>
        </div>
      </DndContext>

      {/* ProcessingModal을 DndContext 밖에 배치 */}
      <ProcessingModal
        isOpen={
          uploadModal.step !== 'select' && uploadModal.step !== 'completed'
        }
        onClose={
          uploadModal.step === 'completed'
            ? uploadModal.goToEditor
            : uploadModal.closeModal
        }
        onCancel={uploadModal.cancelProcessing}
        status={
          uploadModal.step as
            | 'uploading'
            | 'processing'
            | 'completed'
            | 'failed'
            | 'select'
        }
        progress={
          uploadModal.step === 'uploading'
            ? uploadModal.uploadProgress
            : uploadModal.processingProgress
        }
        currentStage={uploadModal.currentStage}
        estimatedTimeRemaining={uploadModal.estimatedTimeRemaining}
        fileName={uploadModal.fileName}
        canCancel={uploadModal.step !== 'failed'}
      />
    </>
  )
}<|MERGE_RESOLUTION|>--- conflicted
+++ resolved
@@ -1,16 +1,13 @@
 'use client'
 
-<<<<<<< HEAD
+import React from 'react'
+import { DndContext, closestCorners, DragOverlay } from '@dnd-kit/core'
 import {
   DndContext,
   // closestCenter, // Currently unused
   closestCorners,
   DragOverlay,
 } from '@dnd-kit/core'
-=======
-import React from 'react'
-import { DndContext, closestCorners, DragOverlay } from '@dnd-kit/core'
->>>>>>> 070068af
 import { useCallback, useEffect, useId, useState, useRef } from 'react'
 import { createPortal } from 'react-dom'
 
