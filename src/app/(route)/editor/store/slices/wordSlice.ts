--- conflicted
+++ resolved
@@ -36,17 +36,14 @@
   wordTimingHistoryIndex: Map<string, number>
   // Animation tracks per word (max 3 tracks)
   wordAnimationTracks: Map<string, AnimationTrack[]>
-<<<<<<< HEAD
   // Multi-selection state
   lastSelectedWordId: string | null
   lastSelectedClipId: string | null
   multiSelectedWordIds: Set<string>
   multiSelectedClipIds: Set<string>
-=======
   // Video playback synchronization
   playingWordId: string | null // Currently playing word from video timeline
   playingClipId: string | null // Currently playing clip from video timeline
->>>>>>> 7e1d53f8
 }
 
 // State priority levels (higher number = higher priority)
@@ -135,7 +132,6 @@
   ) => void
   clearAnimationTracks: (wordId: string) => void
 
-<<<<<<< HEAD
   // Batch apply/toggle for multi-selection
   toggleAnimationForWords: (
     wordIds: string[],
@@ -150,12 +146,11 @@
   isMultipleWordsSelected: () => boolean
   getSelectedWordsByClip: () => Map<string, string[]>
   setLastSelectedWord: (clipId: string, wordId: string) => void
-=======
+
   // Video playback synchronization
   setPlayingWord: (clipId: string | null, wordId: string | null) => void
   clearPlayingWord: () => void
   isWordPlaying: (wordId: string) => boolean
->>>>>>> 7e1d53f8
 
   // Utility
   isWordFocused: (wordId: string) => boolean
@@ -188,16 +183,13 @@
   wordTimingHistory: new Map(),
   wordTimingHistoryIndex: new Map(),
   wordAnimationTracks: new Map(),
-<<<<<<< HEAD
   // Multi-selection initial state
   lastSelectedWordId: null,
   lastSelectedClipId: null,
   multiSelectedWordIds: new Set(),
   multiSelectedClipIds: new Set(),
-=======
   playingWordId: null,
   playingClipId: null,
->>>>>>> 7e1d53f8
 
   // Focus management
   setFocusedWord: (clipId, wordId) =>
