/**
 * 미디어 상태 관리 슬라이스
 */

import { StateCreator } from 'zustand'
import { log } from '@/utils/logger'

export interface MediaState {
  // Media information
  mediaId: string | null
  videoUrl: string | null
  videoName: string | null
  videoType: string | null
  videoDuration: number | null
  videoMetadata: {
    width?: number
    height?: number
    frameRate?: number
    videoCodec?: string
    audioCodec?: string
  } | null
  isVideoLoading: boolean
  videoError: string | null

  // Playback state
  currentTime: number
  isPlaying: boolean
  segmentStart: number | null
  segmentEnd: number | null
  isSegmentPlayback: boolean

  // Subtitle state
  showSubtitles: boolean
  subtitleSize: 'small' | 'medium' | 'large'
  subtitlePosition: 'top' | 'bottom'
}

export interface MediaActions {
  setMediaInfo: (info: Partial<MediaState>) => void
  clearMedia: () => void
  setVideoLoading: (loading: boolean) => void
  setVideoError: (error: string | null) => void

  // Playback actions
  setCurrentTime: (time: number) => void
  setIsPlaying: (playing: boolean) => void
  playSegment: (start: number, end: number) => void
  stopSegmentPlayback: () => void

  // Subtitle actions (removed unused functions)
}

export type MediaSlice = MediaState & MediaActions

const initialState: MediaState = {
  mediaId: null,
  videoUrl: null,
  videoName: null,
  videoType: null,
  videoDuration: null,
  videoMetadata: null,
  isVideoLoading: false,
  videoError: null,

  // Playback state
  currentTime: 0,
  isPlaying: false,
  segmentStart: null,
  segmentEnd: null,
  isSegmentPlayback: false,

  // Subtitle state
  showSubtitles: true,
  subtitleSize: 'medium',
  subtitlePosition: 'bottom',
}

export const createMediaSlice: StateCreator<MediaSlice> = (set) => ({
  ...initialState,

  setMediaInfo: (info) => {
    set((state) => {
      log('mediaSlice.ts', 'Media info updated', info)
      return {
        ...state,
        ...info,
      }
    })
  },

  clearMedia: () => {
    set(() => {
      log('mediaSlice.ts', 'Media cleared')
      return initialState
    })
  },

  setVideoLoading: (loading) => {
    set({ isVideoLoading: loading })
  },

  setVideoError: (error) => {
    if (error) {
      log('mediaSlice.ts', `Video error: ${error}`)
    }
    set({ videoError: error })
  },

  // Playback actions
  setCurrentTime: (time) => {
    set({ currentTime: time })
  },

  setIsPlaying: (playing) => {
    set({ isPlaying: playing })
  },

<<<<<<< HEAD
  // Subtitle actions (removed unused functions)
=======
  playSegment: (start, end) => {
    set({
      segmentStart: start,
      segmentEnd: end,
      isSegmentPlayback: true,
      isPlaying: true,
      currentTime: start,
    })
    log('mediaSlice.ts', `Playing segment from ${start} to ${end}`)
  },

  stopSegmentPlayback: () => {
    set({
      isSegmentPlayback: false,
      isPlaying: false,
      segmentStart: null,
      segmentEnd: null,
    })
    log('mediaSlice.ts', 'Segment playback stopped')
  },

  // Subtitle actions
  setActiveSubtitleIndex: (index) => {
    set({ activeSubtitleIndex: index })
  },

  toggleSubtitles: () => {
    set((state) => ({ showSubtitles: !state.showSubtitles }))
  },

  setSubtitleSize: (size) => {
    set({ subtitleSize: size })
  },

  setSubtitlePosition: (position) => {
    set({ subtitlePosition: position })
  },
>>>>>>> c73d76c2
})<|MERGE_RESOLUTION|>--- conflicted
+++ resolved
@@ -47,7 +47,11 @@
   playSegment: (start: number, end: number) => void
   stopSegmentPlayback: () => void
 
-  // Subtitle actions (removed unused functions)
+  // Subtitle actions
+  setActiveSubtitleIndex: (index: number | null) => void
+  toggleSubtitles: () => void
+  setSubtitleSize: (size: 'small' | 'medium' | 'large') => void
+  setSubtitlePosition: (position: 'top' | 'bottom') => void
 }
 
 export type MediaSlice = MediaState & MediaActions
@@ -115,9 +119,6 @@
     set({ isPlaying: playing })
   },
 
-<<<<<<< HEAD
-  // Subtitle actions (removed unused functions)
-=======
   playSegment: (start, end) => {
     set({
       segmentStart: start,
@@ -155,5 +156,4 @@
   setSubtitlePosition: (position) => {
     set({ subtitlePosition: position })
   },
->>>>>>> c73d76c2
 })