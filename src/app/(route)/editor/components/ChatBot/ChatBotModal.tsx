--- conflicted
+++ resolved
@@ -165,11 +165,6 @@
                 {sampleQuestions.map((question, index) => {
                   const questionIndex = activeQuestionIndices.indexOf(index)
                   const isActive = questionIndex !== -1
-<<<<<<< HEAD
-                  
-=======
-
->>>>>>> 7484654a
                   return (
                     <div
                       key={index}
