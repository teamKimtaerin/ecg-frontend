--- conflicted
+++ resolved
@@ -165,10 +165,7 @@
                 {sampleQuestions.map((question, index) => {
                   const questionIndex = activeQuestionIndices.indexOf(index)
                   const isActive = questionIndex !== -1
-<<<<<<< HEAD
-=======
-
->>>>>>> 221e7684
+
                   return (
                     <div
                       key={index}
