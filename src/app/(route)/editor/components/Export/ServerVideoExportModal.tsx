--- conflicted
+++ resolved
@@ -3,16 +3,6 @@
 import { buildScenarioFromClips } from '@/app/(route)/editor/utils/scenarioBuilder'
 import { showToast } from '@/utils/ui/toast'
 import { useEffect, useState } from 'react'
-<<<<<<< HEAD
-
-// 중복 토스트 방지를 위한 전역 변수
-let lastToastTime = 0
-const TOAST_DEBOUNCE_TIME = 1000 // 1초
-import { useServerVideoExport } from '../../hooks/useServerVideoExport'
-import { useEditorStore } from '../../store'
-import CustomExportModal from './CustomExportModal'
-import VideoExportProgressModal from './VideoExportProgressModal'
-=======
 import { useServerVideoExport } from '../../hooks/useServerVideoExport'
 import { useEditorStore } from '../../store'
 import { useToastTimerStore } from '@/lib/store/toastTimerStore'
@@ -22,7 +12,6 @@
 // 중복 토스트 방지를 위한 전역 변수
 let lastToastTime = 0
 const TOAST_DEBOUNCE_TIME = 1000 // 1초
->>>>>>> 87607eff
 
 interface ServerVideoExportModalProps {
   isOpen: boolean
@@ -55,12 +44,9 @@
     'ready' | 'exporting' | 'completed' | 'error'
   >('ready')
   const [isProgressModalOpen, setIsProgressModalOpen] = useState(false)
-<<<<<<< HEAD
-=======
 
   // 전역 토스트 타이머 store 사용
   const { startDelayedToast, cancelDelayedToast } = useToastTimerStore()
->>>>>>> 87607eff
 
   // 비디오 URL 결정 (props > store)
   const videoUrl = propVideoUrl || storeVideoUrl
@@ -209,13 +195,10 @@
   const handleProgressModalClose = () => {
     setIsProgressModalOpen(false)
     setPhase('ready')
-<<<<<<< HEAD
-=======
     onClose() // 부모 모달도 함께 닫기
 
     // 전역 토스트 타이머로 30초 후 완료 토스트 표시
     startDelayedToast('영상 출력이 완료되었습니다', 30000)
->>>>>>> 87607eff
   }
 
   const handleProgressModalComplete = () => {
@@ -418,11 +401,7 @@
           </div>
 
           {/* 하단 버튼 - Modern Design */}
-<<<<<<< HEAD
-          <div className="flex space-x-3 justify-center">
-=======
           <div className="flex space-x-3 justify-end">
->>>>>>> 87607eff
             <button onClick={onClose} className="btn-modern-secondary">
               취소
             </button>
