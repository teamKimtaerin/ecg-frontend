--- conflicted
+++ resolved
@@ -1,13 +1,11 @@
 'use client'
 
 import React, { useState, useRef, useCallback, useEffect } from 'react'
-<<<<<<< HEAD
 import { useEditorStore } from '../../store/editorStore'
 import { mediaStorage } from '@/utils/storage/mediaStorage'
 import { log } from '@/utils/logger'
-=======
+
 import { VIDEO_PLAYER_CONSTANTS } from '@/lib/utils/constants'
->>>>>>> 0a2175aa
 
 interface VideoPlayerProps {
   className?: string
