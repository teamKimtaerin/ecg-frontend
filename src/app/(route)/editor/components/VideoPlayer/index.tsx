'use client'

import React, { useState, useRef, useCallback, useEffect } from 'react'
import { useEditorStore } from '../../store/editorStore'
import { mediaStorage } from '@/utils/storage/mediaStorage'
import { log } from '@/utils/logger'
<<<<<<< HEAD
=======

import { VIDEO_PLAYER_CONSTANTS } from '@/lib/utils/constants'
>>>>>>> 1e31b340

interface VideoPlayerProps {
  className?: string
}

const VideoPlayer: React.FC<VideoPlayerProps> = ({ className = '' }) => {
  const videoRef = useRef<HTMLVideoElement>(null)
  const [isPlaying, setIsPlaying] = useState(false)
  const [currentTime, setCurrentTime] = useState(0)
  const [duration, setDuration] = useState(0)
  const [playbackRate, setPlaybackRate] = useState(1)
  const [volume, setVolume] = useState(1)
  const [isMuted, setIsMuted] = useState(false)
  const [showVolumeSlider, setShowVolumeSlider] = useState(false)
  const [isDraggingVolume, setIsDraggingVolume] = useState(false)
  const [videoSrc, setVideoSrc] = useState<string | null>(null)

  // Get media state from store
  const { mediaId, videoUrl, videoName, setVideoLoading, setVideoError } =
    useEditorStore()

  // Load video from IndexedDB or URL
  useEffect(() => {
    const loadVideo = async () => {
      // First check if we have a video URL from store
      if (videoUrl) {
        log('VideoPlayer.tsx', `Using video URL from store: ${videoUrl}`)
        setVideoSrc(videoUrl)
        return
      }

      // Check if we have a media ID from store
      if (mediaId) {
        log(
          'VideoPlayer.tsx',
          `Loading video from IndexedDB with mediaId: ${mediaId}`
        )
        setVideoLoading(true)

        try {
          const blobUrl = await mediaStorage.createBlobUrl(mediaId)
          if (blobUrl) {
            log(
              'VideoPlayer.tsx',
              `Video loaded from IndexedDB: ${videoName || 'unknown'}`
            )
            setVideoSrc(blobUrl)
          } else {
            setVideoError('Failed to load video from storage')
          }
        } catch (error) {
          console.error('Failed to load video:', error)
          setVideoError('Failed to load video')
        } finally {
          setVideoLoading(false)
        }
        return
      }

      // Fallback to demo video if no media
      log('VideoPlayer.tsx', 'No media found, using demo video')
      setVideoSrc(
        'https://commondatastorage.googleapis.com/gtv-videos-bucket/sample/BigBuckBunny.mp4'
      )
    }

    loadVideo()
  }, [mediaId, videoUrl, videoName, setVideoLoading, setVideoError])

  // 비디오 상태 체크를 위한 useEffect
  useEffect(() => {
    const video = videoRef.current
    if (video && videoSrc) {
      if (process.env.NODE_ENV === 'development') {
        console.log('Video element found:', video)
        console.log('Video readyState:', video.readyState)
        console.log('Video src:', video.currentSrc || video.src)
      }

      // 비디오가 이미 로드된 경우 즉시 duration 설정
      if (video.readyState >= 1 && video.duration) {
        if (process.env.NODE_ENV === 'development') {
          console.log('Video already loaded, setting duration:', video.duration)
        }
        setDuration(video.duration)
      }

      // 비디오 이벤트 리스너들
      const handleLoadStart = () => {
        if (process.env.NODE_ENV === 'development') {
          console.log('Video load start')
        }
      }
      const handleCanPlay = () => {
        if (process.env.NODE_ENV === 'development') {
          console.log('Video can play')
        }
      }
      const handleError = (e: Event) => {
        console.error('Video error:', e)
        setVideoError('Video playback error')
      }

      video.addEventListener('loadstart', handleLoadStart)
      video.addEventListener('canplay', handleCanPlay)
      video.addEventListener('error', handleError)

      return () => {
        video.removeEventListener('loadstart', handleLoadStart)
        video.removeEventListener('canplay', handleCanPlay)
        video.removeEventListener('error', handleError)
      }
    }
  }, [videoSrc, setVideoError])

  // 재생/일시정지 토글
  const togglePlay = async () => {
    if (videoRef.current) {
      try {
        if (isPlaying) {
          videoRef.current.pause()
          setIsPlaying(false)
        } else {
          await videoRef.current.play()
          setIsPlaying(true)
        }
      } catch (error) {
        if (process.env.NODE_ENV === 'development') {
          console.log('재생 중 오류 발생:', error)
        }
        setIsPlaying(false)
      }
    }
  }

  // 10초 뒤로
  const skipBackward = () => {
    if (videoRef.current) {
      videoRef.current.currentTime = Math.max(
        0,
        videoRef.current.currentTime - VIDEO_PLAYER_CONSTANTS.SKIP_TIME_SECONDS
      )
    }
  }

  // 10초 앞으로
  const skipForward = () => {
    if (videoRef.current) {
      videoRef.current.currentTime = Math.min(
        duration,
        videoRef.current.currentTime + VIDEO_PLAYER_CONSTANTS.SKIP_TIME_SECONDS
      )
    }
  }

  // 재생 속도 변경
  const changePlaybackRate = () => {
    const rates = VIDEO_PLAYER_CONSTANTS.PLAYBACK_RATES
    const currentIndex = rates.indexOf(playbackRate as (typeof rates)[number])
    const nextRate = rates[(currentIndex + 1) % rates.length]
    setPlaybackRate(nextRate)
    if (videoRef.current) {
      videoRef.current.playbackRate = nextRate
    }
  }

  // 볼륨 변경 (부드러운 조절을 위한 최적화)
  const changeVolume = useCallback(
    (newVolume: number) => {
      // NaN, Infinity, -Infinity 체크
      if (!Number.isFinite(newVolume)) {
        if (process.env.NODE_ENV === 'development') {
          console.warn('Invalid volume value:', newVolume)
        }
        return
      }

      const clampedVolume = Math.max(0, Math.min(1, newVolume))

      // 추가 안전성 체크
      if (!Number.isFinite(clampedVolume)) {
        if (process.env.NODE_ENV === 'development') {
          console.warn('Clamped volume is not finite:', clampedVolume)
        }
        return
      }

      setVolume(clampedVolume)
      if (videoRef.current) {
        videoRef.current.volume = clampedVolume
      }
      if (clampedVolume === 0 && !isMuted) {
        setIsMuted(true)
      } else if (clampedVolume > 0 && isMuted) {
        setIsMuted(false)
      }
    },
    [isMuted]
  )

  // 음소거 토글
  const toggleMute = () => {
    if (videoRef.current) {
      if (isMuted) {
        // 음소거 해제 시 이전 볼륨으로 복원
        const restoreVolume = Number.isFinite(volume) && volume > 0 ? volume : 1
        videoRef.current.volume = restoreVolume
        videoRef.current.muted = false
        setIsMuted(false)
        // 상태도 동기화
        if (volume !== restoreVolume) {
          setVolume(restoreVolume)
        }
      } else {
        // 음소거 시
        videoRef.current.volume = 0
        videoRef.current.muted = true
        setIsMuted(true)
      }
    }
  }

  // 진행바 클릭 시 시간 이동
  const handleProgressClick = (e: React.MouseEvent<HTMLDivElement>) => {
    if (videoRef.current && duration > 0) {
      const rect = e.currentTarget.getBoundingClientRect()
      const clickPosition = (e.clientX - rect.left) / rect.width
      const newTime = clickPosition * duration
      if (process.env.NODE_ENV === 'development') {
        console.log(
          'Progress click:',
          clickPosition,
          'New time:',
          newTime,
          'Duration:',
          duration
        )
      }
      videoRef.current.currentTime = newTime
    }
  }

  // 시간 업데이트
  const handleTimeUpdate = () => {
    if (videoRef.current) {
      const newTime = videoRef.current.currentTime
      const newDuration = videoRef.current.duration
      if (process.env.NODE_ENV === 'development') {
        console.log('Time update:', newTime, 'Duration:', newDuration)
      }
      setCurrentTime(newTime)
      if (newDuration && !isNaN(newDuration)) {
        setDuration(newDuration)
      }
    }
  }

  // 메타데이터 로드
  const handleLoadedMetadata = () => {
    if (videoRef.current) {
      const videoDuration = videoRef.current.duration
      if (process.env.NODE_ENV === 'development') {
        console.log('Metadata loaded, duration:', videoDuration)
      }
      if (videoDuration && !isNaN(videoDuration)) {
        setDuration(videoDuration)
      }
    }
  }

  // 시간 포맷팅 함수
  const formatTime = (time: number) => {
    const minutes = Math.floor(time / VIDEO_PLAYER_CONSTANTS.SECONDS_PER_MINUTE)
    const seconds = Math.floor(time % 60)
    return `${minutes}:${seconds.toString().padStart(2, '0')}`
  }

  return (
    <div
      className={`flex-1 bg-slate-800/80 backdrop-blur-sm border border-slate-600/40 rounded-lg mx-2 my-4 shadow-xl ${className}`}
    >
      <div className="p-4 h-full flex flex-col">
        {/* Video Screen */}
        <div className="relative aspect-video rounded-lg mb-4 flex-shrink-0 bg-black">
          <video
            ref={videoRef}
            className="w-full h-full rounded-lg"
            src={videoSrc || undefined}
            onTimeUpdate={handleTimeUpdate}
            onLoadedMetadata={handleLoadedMetadata}
            onPlay={() => setIsPlaying(true)}
            onPause={() => setIsPlaying(false)}
            crossOrigin="anonymous"
          >
            비디오를 지원하지 않는 브라우저입니다.
          </video>

          {/* Subtitle Overlay */}
          <div className="absolute bottom-6 left-1/2 transform -translate-x-1/2 bg-black/70 text-white px-3 py-1 rounded text-sm">
            {/* 자막이 여기에 표시됩니다 */}
          </div>
        </div>

        {/* Progress Bar */}
        <div className="relative mb-4">
          <div
            className="w-full h-2 bg-slate-700 rounded-full shadow-inner cursor-pointer"
            onClick={handleProgressClick}
          >
            <div
              className="h-full bg-gradient-to-r from-slate-400 to-gray-400 rounded-full shadow-sm transition-all duration-150"
              style={{
                width: `${duration > 0 ? (currentTime / duration) * 100 : 0}%`,
              }}
            />
          </div>
          <div className="flex justify-between text-xs text-slate-400 mt-1">
            <span>{formatTime(currentTime)}</span>
            <span>{formatTime(duration)}</span>
          </div>
        </div>

        {/* Player Controls */}
        <div className="flex items-center justify-center space-x-3 mb-3">
          <div className="bg-gradient-to-r from-slate-600 to-gray-600 rounded-lg p-2 flex items-center space-x-3 shadow-md">
            <button
              onClick={skipBackward}
              className="text-white hover:text-slate-300 transition-colors"
              title={`${VIDEO_PLAYER_CONSTANTS.SKIP_TIME_SECONDS}초 뒤로`}
            >
              <svg className="w-5 h-5" fill="currentColor" viewBox="0 0 24 24">
                <path d="M6 6h2v12H6zm3.5 6l8.5 6V6z" />
              </svg>
            </button>

            <button
              onClick={togglePlay}
              className="text-white hover:text-slate-300 transition-colors"
              title={isPlaying ? '일시정지' : '재생'}
            >
              {isPlaying ? (
                <svg
                  className="w-6 h-6"
                  fill="currentColor"
                  viewBox="0 0 24 24"
                >
                  <path d="M6 4h4v16H6V4zm8 0h4v16h-4V4z" />
                </svg>
              ) : (
                <svg
                  className="w-6 h-6"
                  fill="currentColor"
                  viewBox="0 0 24 24"
                >
                  <path d="M8 5v14l11-7z" />
                </svg>
              )}
            </button>

            <button
              onClick={skipForward}
              className="text-white hover:text-slate-300 transition-colors"
              title={`${VIDEO_PLAYER_CONSTANTS.SKIP_TIME_SECONDS}초 앞으로`}
            >
              <svg className="w-5 h-5" fill="currentColor" viewBox="0 0 24 24">
                <path d="M4 18l8.5-6L4 6v12zm9-12v12l8.5-6L13 6z" />
              </svg>
            </button>

            <button
              onClick={changePlaybackRate}
              className="text-white hover:text-slate-300 transition-colors text-sm font-bold px-2"
              title="재생 속도 변경"
            >
              {playbackRate}x
            </button>

            <div className="relative flex items-center">
              <button
                onClick={toggleMute}
                onMouseEnter={() => setShowVolumeSlider(true)}
                className="text-white hover:text-slate-300 transition-colors"
                title={isMuted ? '음소거 해제' : '음소거'}
              >
                {isMuted || volume === 0 ? (
                  <svg
                    className="w-5 h-5"
                    fill="currentColor"
                    viewBox="0 0 24 24"
                  >
                    <path d="M16.5 12c0-1.77-1.02-3.29-2.5-4.03v2.21l2.45 2.45c.03-.2.05-.41.05-.63zm2.5 0c0 .94-.2 1.82-.54 2.64l1.51 1.51C20.63 14.91 21 13.5 21 12c0-4.28-2.99-7.86-7-8.77v2.06c2.89.86 5 3.54 5 6.71zM4.27 3L3 4.27 7.73 9H3v6h4l5 5v-6.73l4.25 4.25c-.67.52-1.42.93-2.25 1.18v2.06c1.38-.31 2.63-.95 3.69-1.81L19.73 21 21 19.73l-9-9L4.27 3zM12 4L9.91 6.09 12 8.18V4z" />
                  </svg>
                ) : volume > 0.5 ? (
                  <svg
                    className="w-5 h-5"
                    fill="currentColor"
                    viewBox="0 0 24 24"
                  >
                    <path d="M3 9v6h4l5 5V4L7 9H3zm13.5 3c0-1.77-1.02-3.29-2.5-4.03v8.05c1.48-.73 2.5-2.25 2.5-4.02zM14 3.23v2.06c2.89.86 5 3.54 5 6.71s-2.11 5.85-5 6.71v2.06c4.01-.91 7-4.49 7-8.77s-2.99-7.86-7-8.77z" />
                  </svg>
                ) : (
                  <svg
                    className="w-5 h-5"
                    fill="currentColor"
                    viewBox="0 0 24 24"
                  >
                    <path d="M7 9v6h4l5 5V4l-5 5H7z" />
                  </svg>
                )}
              </button>

              {/* Volume Slider */}
              {showVolumeSlider && (
                <div
                  className="absolute bottom-full mb-2 left-1/2 transform -translate-x-1/2 bg-slate-800/95 backdrop-blur-sm border border-slate-600/50 rounded-lg p-3 shadow-xl z-50"
                  onMouseLeave={() => setShowVolumeSlider(false)}
                  onMouseEnter={() => setShowVolumeSlider(true)}
                >
                  <div className="flex flex-col items-center space-y-2">
                    <div className="text-xs text-slate-300 font-medium">
                      {Math.round((isMuted ? 0 : volume) * 100)}%
                    </div>
                    <div
                      className="h-20 w-6 flex items-center justify-center cursor-pointer"
                      onMouseDown={(e) => {
                        e.preventDefault()
                        setIsDraggingVolume(true)

                        const sliderTrack =
                          e.currentTarget.querySelector('.w-1\\.5')
                        if (
                          !sliderTrack ||
                          !(sliderTrack instanceof HTMLElement)
                        )
                          return

                        const updateVolume = (clientY: number) => {
                          const rect = sliderTrack.getBoundingClientRect()

                          // 안전성 체크
                          if (!rect || rect.height === 0) return

                          const y = Math.max(
                            0,
                            Math.min(rect.height, rect.bottom - clientY)
                          )
                          const newVolume = y / rect.height

                          // 추가 검증
                          if (Number.isFinite(newVolume)) {
                            changeVolume(newVolume)
                          }
                        }

                        // 초기 클릭 위치에서 볼륨 설정
                        updateVolume(e.clientY)

                        const handleMouseMove = (e: MouseEvent) => {
                          e.preventDefault()
                          updateVolume(e.clientY)
                        }

                        const handleMouseUp = () => {
                          setIsDraggingVolume(false)
                          document.removeEventListener(
                            'mousemove',
                            handleMouseMove
                          )
                          document.removeEventListener('mouseup', handleMouseUp)
                        }

                        document.addEventListener('mousemove', handleMouseMove)
                        document.addEventListener('mouseup', handleMouseUp)
                      }}
                    >
                      {/* Volume Track */}
                      <div className="h-20 w-1.5 bg-slate-600 rounded-full relative">
                        {/* Volume Fill */}
                        <div
                          className={`absolute bottom-0 left-0 w-full bg-gradient-to-t from-slate-300 to-gray-400 rounded-full ${
                            isDraggingVolume
                              ? ''
                              : 'transition-all duration-100'
                          }`}
                          style={{ height: `${(isMuted ? 0 : volume) * 100}%` }}
                        />
                        {/* Volume Handle */}
                        <div
                          className={`absolute w-3 h-3 bg-white border border-slate-400 rounded-full shadow-sm cursor-grab transform -translate-x-1/2 -translate-y-1/2 ${
                            isDraggingVolume
                              ? 'scale-125 shadow-lg border-slate-300'
                              : 'hover:scale-110 transition-transform'
                          } active:cursor-grabbing`}
                          style={{
                            bottom: `${(isMuted ? 0 : volume) * 100}%`,
                            left: '50%',
                          }}
                        />
                      </div>
                    </div>
                  </div>
                </div>
              )}
            </div>
          </div>
        </div>
      </div>
    </div>
  )
}

export default VideoPlayer<|MERGE_RESOLUTION|>--- conflicted
+++ resolved
@@ -4,11 +4,8 @@
 import { useEditorStore } from '../../store/editorStore'
 import { mediaStorage } from '@/utils/storage/mediaStorage'
 import { log } from '@/utils/logger'
-<<<<<<< HEAD
-=======
-
 import { VIDEO_PLAYER_CONSTANTS } from '@/lib/utils/constants'
->>>>>>> 1e31b340
+
 
 interface VideoPlayerProps {
   className?: string
