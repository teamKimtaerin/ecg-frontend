--- conflicted
+++ resolved
@@ -34,24 +34,13 @@
     editingClipId,
     startInlineEdit,
     endInlineEdit,
-<<<<<<< HEAD
     multiSelectedWordIds,
     selectWordRange,
     toggleMultiSelectWord,
     clearMultiSelection,
     setLastSelectedWord,
-=======
-    activeTab,
-    setActiveTab,
-    rightSidebarType,
-    setRightSidebarType,
-    isAssetSidebarOpen,
-    setIsAssetSidebarOpen,
-    expandClip,
     playingWordId,
     playingClipId,
-    // isWordPlaying, // 사용되지 않음
->>>>>>> 7e1d53f8
   } = useEditorStore()
 
   const isFocused = focusedWordId === word.id && focusedClipId === clipId
@@ -123,13 +112,11 @@
         const centerThreshold = width * 0.3
         const isCenter = x > centerThreshold && x < width - centerThreshold
 
-<<<<<<< HEAD
         // Clear multi-selection on normal click
         clearMultiSelection()
         // Set as last selected for future range selection
         setLastSelectedWord(clipId, word.id)
-        onWordClick(word.id, isCenter)
-=======
+
         // Seek video player to word start time
         const videoPlayer = (
           window as {
@@ -154,7 +141,6 @@
         } else {
           onWordClick(word.id, isCenter)
         }
->>>>>>> 7e1d53f8
       }
 
       setLastClickTime(currentTime)
