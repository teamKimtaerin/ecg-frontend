--- conflicted
+++ resolved
@@ -7,11 +7,8 @@
 export default function ClipTimeline({ index }: ClipTimelineProps) {
   return (
     <div className="absolute top-2 left-0 right-0 flex justify-center">
-<<<<<<< HEAD
       <span className="text-base text-[#F2F2F2] font-mono font-bold">
-=======
-      <span className="text-base text-[#383842] font-mono font-bold">
->>>>>>> 41ebc30a
+
         {index}
       </span>
     </div>
