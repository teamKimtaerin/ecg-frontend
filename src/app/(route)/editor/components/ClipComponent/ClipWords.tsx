import { useRef } from 'react'
import React, { useCallback } from 'react'
import {
  SortableContext,
  horizontalListSortingStrategy,
} from '@dnd-kit/sortable'
import { Word } from './types'
import ClipWord from './ClipWord'
import { useWordGrouping } from '../../hooks/useWordGrouping'
import { useEditorStore } from '../../store'
import { getAssetIcon } from '../../utils/assetIconMapper'

interface ClipWordsProps {
  clipId: string
  words: Word[]
  onWordEdit: (clipId: string, wordId: string, newText: string) => void
}

// Asset database interface
interface AssetDatabaseItem {
  id: string
  title: string
  iconName?: string
}

export default function ClipWords({
  clipId,
  words,
  onWordEdit,
}: ClipWordsProps) {
  // Add ref for debouncing clicks
  const lastClickTimeRef = useRef(0)

  const {
    // From dev branch
    setFocusedWord,
    clearWordFocus,
    draggedWordId,
    setActiveClipId,
    // From feat/editor-asset-sidebar-clean branch
    setSelectedWordId,
    setCurrentWordAssets,
    selectedWordAssets,
  } = useEditorStore()

  // Asset related state with icon support
  const [allAssets, setAllAssets] = React.useState<AssetDatabaseItem[]>([])

  // Setup grouping functionality (from dev)
  const {
    containerRef,
    isDragging: isGroupDragging,
    handleMouseDown,
    handleKeyDown,
  } = useWordGrouping({
    clipId,
    onGroupChange: () => {
      // Optional: Handle group change
    },
  })

  // Fetch assets database for asset names and icons
  React.useEffect(() => {
    const fetchAssets = async () => {
      try {
        const response = await fetch('/asset-store/assets-database.json')
        if (response.ok) {
          const data = await response.json()
          // Map to include only needed fields for performance
          const assetsWithIcons: AssetDatabaseItem[] = data.assets.map(
            (asset: Record<string, unknown>) => ({
              id: asset.id,
              title: asset.title,
              iconName: asset.iconName,
            })
          )
          setAllAssets(assetsWithIcons)
        }
      } catch (error) {
        console.error('Failed to fetch assets:', error)
      }
    }
    fetchAssets()
  }, [])

  // Get asset name by ID (from feat/editor-asset-sidebar-clean)
  const getAssetNameById = (id: string) => {
    const asset = allAssets.find((a) => a.id === id)
    return asset?.title || ''
  }

  // Combined word click handler (merging both functionalities)
  const handleWordClick = useCallback(
    (wordId: string) => {
      const word = words.find((w) => w.id === wordId)
      if (!word) return

      // Prevent rapid clicks from causing conflicts
      const now = Date.now()
      if (now - lastClickTimeRef.current < 50) {
        return
      }
      lastClickTimeRef.current = now

<<<<<<< HEAD
      // For single-click: always move focus to this word and open waveform
      const wordAssets = selectedWordAssets[wordId] || word.appliedAssets || []
      // Clear previous focus first to avoid modal state conflicts
      clearWordFocus()
      // Defer re-focus to ensure clear completes
      setTimeout(() => {
=======
      // Seek video player to word start time
      const videoPlayer = (
        window as {
          videoPlayer?: {
            seekTo: (time: number) => void
            pauseAutoWordSelection?: () => void
          }
        }
      ).videoPlayer
      if (videoPlayer) {
        videoPlayer.seekTo(word.start)
        // Pause auto word selection for a few seconds when user manually selects a word
        if (videoPlayer.pauseAutoWordSelection) {
          videoPlayer.pauseAutoWordSelection()
        }
      }

      if (isCenter) {
        // Batch all state updates for center click
        const wordAssets =
          selectedWordAssets[wordId] || word.appliedAssets || []

        // Update all states in a single batch
>>>>>>> 7e1d53f8
        setFocusedWord(clipId, wordId)
        setActiveClipId(clipId)
        setSelectedWordId(wordId)
        setCurrentWordAssets(wordAssets)
        // Open expanded waveform for the clicked word
        // eslint-disable-next-line @typescript-eslint/no-explicit-any
        const store = useEditorStore.getState() as any
        store.expandClip?.(clipId, wordId)
      }, 0)
    },
    [
      clipId,
      words,
      setFocusedWord,
      clearWordFocus,
      setActiveClipId,
      setSelectedWordId,
      setCurrentWordAssets,
      selectedWordAssets,
    ]
  )

  // Create sortable items for DnD (from dev)
  const sortableItems = words.map((word) => `${clipId}-${word.id}`)

  // Find the dragged word for overlay (from dev)
  const draggedWord = words.find((w) => w.id === draggedWordId)

  return (
    <SortableContext
      items={sortableItems}
      strategy={horizontalListSortingStrategy}
    >
      <div
        ref={containerRef}
        className="flex flex-wrap gap-1 relative cursor-pointer"
        onMouseDown={handleMouseDown}
        onKeyDown={handleKeyDown}
        tabIndex={0}
      >
<<<<<<< HEAD
        <div
          ref={containerRef}
          className="flex flex-wrap gap-1 relative cursor-pointer"
          onMouseDown={handleMouseDown}
          onKeyDown={handleKeyDown}
          tabIndex={0}
        >
          {words.map((word) => {
            const appliedAssets = word.appliedAssets || []

            return (
              <React.Fragment key={word.id}>
                <ClipWord
                  word={word}
                  clipId={clipId}
                  onWordClick={handleWordClick}
                  onWordEdit={onWordEdit}
                />

                {/* Render asset icons after each word */}
                {appliedAssets.length > 0 && (
                  <div className="flex gap-1 items-center">
                    {appliedAssets.map((assetId: string) => {
                      const IconComponent = getAssetIcon(assetId, allAssets)
                      const assetName = getAssetNameById(assetId)
                      return IconComponent ? (
                        <div
                          key={assetId}
                          className="w-3 h-3 bg-slate-600/50 rounded-sm flex items-center justify-center"
                          title={assetName}
                        >
                          <IconComponent size={10} className="text-slate-300" />
                        </div>
                      ) : null
                    })}
                  </div>
                )}
              </React.Fragment>
            )
          })}

          {/* Visual feedback for group selection (from dev) */}
          {isGroupDragging && (
            <div className="absolute inset-0 bg-blue-500/10 pointer-events-none rounded" />
          )}
        </div>
      </SortableContext>

      {/* Drag overlay for better visual feedback (from dev) */}
      <DragOverlay>
        {draggedWord && (
          <div className="bg-blue-500 text-white px-2 py-1 rounded text-sm shadow-lg opacity-90">
            {groupedWordIds.size > 1
              ? `${groupedWordIds.size} words`
              : draggedWord.text}
          </div>
=======
        {words.map((word) => {
          const appliedAssets = word.appliedAssets || []

          return (
            <React.Fragment key={word.id}>
              <ClipWord
                word={word}
                clipId={clipId}
                onWordClick={handleWordClick}
                onWordEdit={onWordEdit}
              />

              {/* Render asset icons after each word (from feat/editor-asset-sidebar-clean) */}
              {appliedAssets.length > 0 && (
                <div className="flex gap-1 items-center">
                  {appliedAssets.map((assetId: string) => {
                    const assetName = getAssetNameById(assetId)
                    const IconComponent = getAssetIcon(assetName)
                    return IconComponent ? (
                      <div
                        key={assetId}
                        className="w-3 h-3 bg-slate-600/50 rounded-sm flex items-center justify-center"
                        title={assetName}
                      >
                        <IconComponent size={10} className="text-slate-300" />
                      </div>
                    ) : null
                  })}
                </div>
              )}
            </React.Fragment>
          )
        })}

        {/* Visual feedback for group selection (from dev) */}
        {isGroupDragging && (
          <div className="absolute inset-0 bg-blue-500/10 pointer-events-none rounded" />
>>>>>>> 7e1d53f8
        )}
      </div>
    </SortableContext>
  )
}<|MERGE_RESOLUTION|>--- conflicted
+++ resolved
@@ -102,14 +102,6 @@
       }
       lastClickTimeRef.current = now
 
-<<<<<<< HEAD
-      // For single-click: always move focus to this word and open waveform
-      const wordAssets = selectedWordAssets[wordId] || word.appliedAssets || []
-      // Clear previous focus first to avoid modal state conflicts
-      clearWordFocus()
-      // Defer re-focus to ensure clear completes
-      setTimeout(() => {
-=======
       // Seek video player to word start time
       const videoPlayer = (
         window as {
@@ -127,22 +119,12 @@
         }
       }
 
-      if (isCenter) {
-        // Batch all state updates for center click
-        const wordAssets =
-          selectedWordAssets[wordId] || word.appliedAssets || []
-
-        // Update all states in a single batch
->>>>>>> 7e1d53f8
-        setFocusedWord(clipId, wordId)
-        setActiveClipId(clipId)
-        setSelectedWordId(wordId)
-        setCurrentWordAssets(wordAssets)
-        // Open expanded waveform for the clicked word
-        // eslint-disable-next-line @typescript-eslint/no-explicit-any
-        const store = useEditorStore.getState() as any
-        store.expandClip?.(clipId, wordId)
-      }, 0)
+      // Focus on clicked word (center click logic handled by ClipWord component)
+      const wordAssets = selectedWordAssets[wordId] || word.appliedAssets || []
+      setFocusedWord(clipId, wordId)
+      setActiveClipId(clipId)
+      setSelectedWordId(wordId)
+      setCurrentWordAssets(wordAssets)
     },
     [
       clipId,
@@ -174,64 +156,6 @@
         onKeyDown={handleKeyDown}
         tabIndex={0}
       >
-<<<<<<< HEAD
-        <div
-          ref={containerRef}
-          className="flex flex-wrap gap-1 relative cursor-pointer"
-          onMouseDown={handleMouseDown}
-          onKeyDown={handleKeyDown}
-          tabIndex={0}
-        >
-          {words.map((word) => {
-            const appliedAssets = word.appliedAssets || []
-
-            return (
-              <React.Fragment key={word.id}>
-                <ClipWord
-                  word={word}
-                  clipId={clipId}
-                  onWordClick={handleWordClick}
-                  onWordEdit={onWordEdit}
-                />
-
-                {/* Render asset icons after each word */}
-                {appliedAssets.length > 0 && (
-                  <div className="flex gap-1 items-center">
-                    {appliedAssets.map((assetId: string) => {
-                      const IconComponent = getAssetIcon(assetId, allAssets)
-                      const assetName = getAssetNameById(assetId)
-                      return IconComponent ? (
-                        <div
-                          key={assetId}
-                          className="w-3 h-3 bg-slate-600/50 rounded-sm flex items-center justify-center"
-                          title={assetName}
-                        >
-                          <IconComponent size={10} className="text-slate-300" />
-                        </div>
-                      ) : null
-                    })}
-                  </div>
-                )}
-              </React.Fragment>
-            )
-          })}
-
-          {/* Visual feedback for group selection (from dev) */}
-          {isGroupDragging && (
-            <div className="absolute inset-0 bg-blue-500/10 pointer-events-none rounded" />
-          )}
-        </div>
-      </SortableContext>
-
-      {/* Drag overlay for better visual feedback (from dev) */}
-      <DragOverlay>
-        {draggedWord && (
-          <div className="bg-blue-500 text-white px-2 py-1 rounded text-sm shadow-lg opacity-90">
-            {groupedWordIds.size > 1
-              ? `${groupedWordIds.size} words`
-              : draggedWord.text}
-          </div>
-=======
         {words.map((word) => {
           const appliedAssets = word.appliedAssets || []
 
@@ -244,12 +168,12 @@
                 onWordEdit={onWordEdit}
               />
 
-              {/* Render asset icons after each word (from feat/editor-asset-sidebar-clean) */}
+              {/* Render asset icons after each word */}
               {appliedAssets.length > 0 && (
                 <div className="flex gap-1 items-center">
                   {appliedAssets.map((assetId: string) => {
+                    const IconComponent = getAssetIcon(assetId, allAssets)
                     const assetName = getAssetNameById(assetId)
-                    const IconComponent = getAssetIcon(assetName)
                     return IconComponent ? (
                       <div
                         key={assetId}
@@ -269,7 +193,6 @@
         {/* Visual feedback for group selection (from dev) */}
         {isGroupDragging && (
           <div className="absolute inset-0 bg-blue-500/10 pointer-events-none rounded" />
->>>>>>> 7e1d53f8
         )}
       </div>
     </SortableContext>
