--- conflicted
+++ resolved
@@ -1,12 +1,8 @@
-<<<<<<< HEAD
 import React, { useState, useRef, useEffect } from 'react'
 import { LuSquareX } from 'react-icons/lu'
 import { ChevronDownIcon } from '@/components/icons'
-=======
-import React from 'react'
 import Dropdown from '@/components/ui/Dropdown'
 import { EDITOR_COLORS } from '../../constants/colors'
->>>>>>> 1e31b340
 
 interface ClipSpeakerProps {
   clipId: string
