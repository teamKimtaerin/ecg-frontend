--- conflicted
+++ resolved
@@ -30,11 +30,8 @@
   return (
     <div className="flex items-center gap-2">
       {/* 화자 앞의 동그라미 표시 */}
-<<<<<<< HEAD
       <div className="w-2 h-2 rounded-full bg-[#E6E6E6] flex-shrink-0" />
-=======
-      <div className="w-2 h-2 rounded-full bg-[#33BFD9] flex-shrink-0" />
->>>>>>> 41ebc30a
+
 
       <Dropdown
         value={speaker}
