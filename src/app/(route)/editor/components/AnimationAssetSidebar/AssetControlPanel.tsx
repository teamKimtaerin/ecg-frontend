'use client'

import React, { useEffect, useState } from 'react'
import { IoCheckmark, IoClose, IoRefresh, IoSettings } from 'react-icons/io5'
import { PluginParameterControls } from '../../../asset-store/components/PluginParameterControls'
import { loadPluginManifest } from '../../utils/pluginManifestLoader'
import type { PluginManifest } from '../../utils/pluginManifestLoader'
import { AssetSettings } from './types'

interface AssetControlPanelProps {
  assetName: string
  onClose: () => void
  onSettingsChange?: (settings: AssetSettings) => void
}

// Asset name to plugin key mapping
const ASSET_TO_PLUGIN_KEY: Record<string, string> = {
  'Rotation Text': 'rotation@2.0.0',
  'TypeWriter Effect': 'typewriter@2.0.0',
  'Elastic Bounce': 'elastic@2.0.0',
  'Glitch Effect': 'glitch@2.0.0',
  'Scale Pop': 'scalepop@2.0.0',
  'Fade In Stagger': 'fadein@2.0.0',
  'Slide Up': 'slideup@2.0.0',
  'Magnetic Pull': 'magnetic@2.0.0',
}

const AssetControlPanel: React.FC<AssetControlPanelProps> = ({
  assetName,
  onClose,
  onSettingsChange,
}) => {
  const [manifest, setManifest] = useState<PluginManifest | null>(null)
  const [parameters, setParameters] = useState<Record<string, unknown>>({})
  const [loading, setLoading] = useState(true)

  // Load plugin manifest and initialize parameters
  useEffect(() => {
    const loadManifest = async () => {
      const pluginKey = ASSET_TO_PLUGIN_KEY[assetName]
      if (!pluginKey) {
        console.warn(`No plugin key found for asset: ${assetName}`)
        setLoading(false)
        return
      }

      try {
        const loadedManifest = await loadPluginManifest(pluginKey)
        if (loadedManifest) {
          setManifest(loadedManifest)

          // Initialize parameters with default values
          const initialParams: Record<string, unknown> = {}
          if (loadedManifest.schema) {
            Object.entries(loadedManifest.schema).forEach(([key, property]) => {
<<<<<<< HEAD
              if (typeof property === 'object' && property !== null && 'default' in property) {
=======
              if (
                typeof property === 'object' &&
                property !== null &&
                'default' in property
              ) {
>>>>>>> 947178d1
                initialParams[key] = property.default
              }
            })
          }
          setParameters(initialParams)
        }
      } catch (error) {
        console.error(`Failed to load manifest for ${pluginKey}:`, error)
      } finally {
        setLoading(false)
      }
    }

    loadManifest()
  }, [assetName])

  const handleParameterChange = (key: string, value: unknown) => {
<<<<<<< HEAD
    setParameters(prev => ({ ...prev, [key]: value }))
=======
    setParameters((prev) => ({ ...prev, [key]: value }))
>>>>>>> 947178d1
  }

  const handleReset = () => {
    if (manifest?.schema) {
      const resetParams: Record<string, unknown> = {}
      Object.entries(manifest.schema).forEach(([key, property]) => {
<<<<<<< HEAD
        if (typeof property === 'object' && property !== null && 'default' in property) {
=======
        if (
          typeof property === 'object' &&
          property !== null &&
          'default' in property
        ) {
>>>>>>> 947178d1
          resetParams[key] = property.default
        }
      })
      setParameters(resetParams)
    }
  }

  const handleApply = () => {
    onSettingsChange?.(parameters as AssetSettings)
  }

  return (
    <div className="bg-slate-800/90 rounded-lg border border-slate-600/40 p-4 mt-3 transition-all duration-300 ease-in-out">
      {/* Header */}
      <div className="flex items-center justify-between mb-4">
        <div className="flex items-center gap-2">
          <IoSettings size={16} className="text-blue-400" />
          <h3 className="text-sm font-medium text-white">
            {assetName} 세부 조정
          </h3>
        </div>
        <button
          onClick={onClose}
          className="w-6 h-6 flex items-center justify-center rounded-md hover:bg-slate-700/50 transition-colors"
        >
          <IoClose size={14} className="text-slate-400" />
        </button>
      </div>

      {/* Controls */}
      <div className="space-y-4">
        {loading ? (
          <div className="flex items-center justify-center py-8">
            <div className="text-sm text-slate-400">설정을 불러오는 중...</div>
          </div>
        ) : manifest ? (
          <PluginParameterControls
            manifest={manifest}
            parameters={parameters}
            onParameterChange={handleParameterChange}
            className=""
          />
        ) : (
          <div className="pt-2 border-t border-slate-700/50">
            <p className="text-xs text-slate-500 italic">
              플러그인 매니페스트를 찾을 수 없습니다: {assetName}
            </p>
          </div>
        )}
      </div>

      {/* Action Buttons */}
      <div className="flex gap-2 mt-6">
        <button
          onClick={handleReset}
          className="flex-1 px-3 py-2 text-xs font-medium text-slate-300 bg-slate-700/50 hover:bg-slate-600/50 rounded-md transition-colors flex items-center justify-center gap-2"
        >
          <IoRefresh size={12} />
          초기화
        </button>
        <button
          onClick={handleApply}
          className="flex-1 px-3 py-2 text-xs font-medium text-white bg-blue-600 hover:bg-blue-700 rounded-md transition-colors flex items-center justify-center gap-2"
        >
          <IoCheckmark size={12} />
          적용
        </button>
      </div>
    </div>
  )
}

export default AssetControlPanel<|MERGE_RESOLUTION|>--- conflicted
+++ resolved
@@ -53,15 +53,11 @@
           const initialParams: Record<string, unknown> = {}
           if (loadedManifest.schema) {
             Object.entries(loadedManifest.schema).forEach(([key, property]) => {
-<<<<<<< HEAD
-              if (typeof property === 'object' && property !== null && 'default' in property) {
-=======
               if (
                 typeof property === 'object' &&
                 property !== null &&
                 'default' in property
               ) {
->>>>>>> 947178d1
                 initialParams[key] = property.default
               }
             })
@@ -79,26 +75,18 @@
   }, [assetName])
 
   const handleParameterChange = (key: string, value: unknown) => {
-<<<<<<< HEAD
-    setParameters(prev => ({ ...prev, [key]: value }))
-=======
     setParameters((prev) => ({ ...prev, [key]: value }))
->>>>>>> 947178d1
   }
 
   const handleReset = () => {
     if (manifest?.schema) {
       const resetParams: Record<string, unknown> = {}
       Object.entries(manifest.schema).forEach(([key, property]) => {
-<<<<<<< HEAD
-        if (typeof property === 'object' && property !== null && 'default' in property) {
-=======
         if (
           typeof property === 'object' &&
           property !== null &&
           'default' in property
         ) {
->>>>>>> 947178d1
           resetParams[key] = property.default
         }
       })
