--- conflicted
+++ resolved
@@ -75,7 +75,6 @@
       }
     }
 
-<<<<<<< HEAD
     // Listen for custom event (same-tab synchronization)
     const handleCustomEvent = (e: Event) => {
       const customEvent = e as CustomEvent
@@ -90,11 +89,7 @@
         window.removeEventListener('storage', handleStorageChange)
         window.removeEventListener('asset-favorites-updated', handleCustomEvent)
       }
-=======
-    if (typeof window !== 'undefined') {
-      window.addEventListener('storage', handleStorageChange)
-      return () => window.removeEventListener('storage', handleStorageChange)
->>>>>>> a57064f2
+
     }
   }, [])
 
@@ -155,15 +150,12 @@
   const filteredAssets = assets.filter((asset) => {
     // Filter by tab
     if (activeAssetTab === 'my') {
-<<<<<<< HEAD
       // '내 에셋' tab - show only favorite assets
       console.log(
         `Editor - Checking asset ${asset.id} (${asset.name}), isFavorite:`,
         favoriteAssetIds.has(asset.id)
       )
-=======
-      // '담은 에셋' tab - show only favorite assets
->>>>>>> a57064f2
+
       if (!favoriteAssetIds.has(asset.id)) {
         return false
       }
