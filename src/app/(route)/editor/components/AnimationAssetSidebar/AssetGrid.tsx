--- conflicted
+++ resolved
@@ -30,7 +30,6 @@
     multiSelectedWordIds,
   } = useEditorStore()
 
-<<<<<<< HEAD
   // Hardcoded favorite assets for '담은 에셋' tab
   const favoriteAssetNames = [
     'TypeWriter Effect',
@@ -38,9 +37,6 @@
     'Elastic Bounce',
   ]
 
-=======
-  const { isLoggedIn } = useAuthStatus()
->>>>>>> eda1f05b
 
   const [assets, setAssets] = useState<AssetItem[]>([])
   const [loading, setLoading] = useState(true)
@@ -82,7 +78,6 @@
   // Filter assets based on tab, category, and search query
   const filteredAssets = assets.filter((asset) => {
     if (activeAssetTab === 'my') {
-<<<<<<< HEAD
       // '담은 에셋' tab - show only favorite assets
       if (!favoriteAssetNames.includes(asset.name)) {
 
@@ -93,13 +88,6 @@
       if (favoriteAssetNames.includes(asset.name)) {
         return false
       }
-=======
-      return asset.isFavorite === true
-    }
-
-    if (activeAssetTab === 'free' && asset.isFavorite) {
-      return false
->>>>>>> eda1f05b
     }
 
     // Filter by search query
@@ -288,11 +276,7 @@
                 isUsed:
                   isAppliedToFocusedWord ||
                   currentWordAssets.includes(asset.id),
-<<<<<<< HEAD
                 isFavorite: favoriteAssetNames.includes(asset.name),
-=======
-                isFavorite: asset.isFavorite ?? false,
->>>>>>> eda1f05b
               }}
               onClick={handleAssetClick}
             />
