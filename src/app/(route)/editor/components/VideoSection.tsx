'use client'

import React, { useRef, useState, useCallback } from 'react'
import type { RendererConfig } from '@/app/shared/motiontext'
import VideoPlayer from './VideoPlayer'
import EditorMotionTextOverlay from './EditorMotionTextOverlay'
import ScenarioJsonEditor from './ScenarioJsonEditor'

interface VideoSectionProps {
  width?: number
}

const VideoSection: React.FC<VideoSectionProps> = ({ width = 300 }) => {
  const videoContainerRef = useRef<HTMLDivElement>(null)
  const [currentScenario, setCurrentScenario] = useState<RendererConfig | null>(
    null
  )
  const [scenarioOverride, setScenarioOverride] =
    useState<RendererConfig | null>(null)

  const handleScenarioUpdate = useCallback((scenario: RendererConfig) => {
    setCurrentScenario(scenario)
  }, [])

  const handleScenarioApply = useCallback((newScenario: RendererConfig) => {
    console.log('[VideoSection] Applying new scenario:', newScenario)
    setScenarioOverride(newScenario)
  }, [])

  return (
    <div
      className="bg-white p-4 flex-shrink-0 h-full flex flex-col border-r border-gray-200"
      style={{ width: `${width}px` }}
    >
      {/* Video Player with Subtitles */}
      <div
        ref={videoContainerRef}
        className="bg-black rounded-lg mb-4 relative flex-shrink-0 overflow-hidden"
        style={{ aspectRatio: '16/9' }}
      >
        <VideoPlayer className="w-full h-full rounded-lg overflow-hidden" />
        {/* MotionText overlay (legacy HTML overlay removed) */}
        <EditorMotionTextOverlay
          videoContainerRef={videoContainerRef}
          onScenarioUpdate={handleScenarioUpdate}
          scenarioOverride={scenarioOverride || undefined}
        />
      </div>
<<<<<<< HEAD
=======

      {/* JSON Editor */}
      <ScenarioJsonEditor
        initialScenario={
          currentScenario || {
            version: '1.3',
            timebase: { unit: 'seconds' },
            stage: { baseAspect: '16:9' },
            tracks: [],
            cues: [],
          }
        }
        onApply={handleScenarioApply}
        className="flex-shrink-0"
      />
>>>>>>> 42c6bc5f
    </div>
  )
}

export default VideoSection<|MERGE_RESOLUTION|>--- conflicted
+++ resolved
@@ -46,8 +46,7 @@
           scenarioOverride={scenarioOverride || undefined}
         />
       </div>
-<<<<<<< HEAD
-=======
+
 
       {/* JSON Editor */}
       <ScenarioJsonEditor
@@ -63,7 +62,6 @@
         onApply={handleScenarioApply}
         className="flex-shrink-0"
       />
->>>>>>> 42c6bc5f
     </div>
   )
 }
