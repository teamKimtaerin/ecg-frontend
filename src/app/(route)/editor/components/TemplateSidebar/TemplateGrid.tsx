--- conflicted
+++ resolved
@@ -24,31 +24,21 @@
         const response = await fetch('/asset-store/templates-database.json')
         const data = await response.json()
 
-<<<<<<< HEAD
-        const templateItems: TemplateItem[] = data.templates.map((template: any) => ({
-          id: template.id,
-          name: template.title,
-          category: template.category,
-          type: template.isPro ? 'premium' : 'free',
-          preview: template.preview,
-          description: template.description,
-          manifestFile: template.manifestFile,
-          thumbnail: template.thumbnail,
-        }))
-=======
         const templateItems: TemplateItem[] = data.templates.map(
-          (template: any) => ({
-            id: template.id,
-            name: template.title,
-            category: template.category,
-            type: template.isPro ? 'premium' : 'free',
-            preview: template.preview,
-            description: template.description,
-            manifestFile: template.manifestFile,
-            thumbnail: template.thumbnail,
-          })
+          (template: unknown) => {
+            const t = template as Record<string, unknown>
+            return {
+              id: t.id as string,
+              name: t.title as string,
+              category: t.category as string,
+              type: t.isPro ? 'premium' : 'free',
+              preview: t.preview as string,
+              description: t.description as string,
+              manifestFile: t.manifestFile as string,
+              thumbnail: t.thumbnail as string,
+            }
+          }
         )
->>>>>>> 947178d1
 
         setTemplates(templateItems)
         setLoading(false)
