'use client'

import React, { useCallback, useEffect, useRef, useState } from 'react'
import { useMotionTextRenderer } from '@/app/shared/motiontext'
import { useEditorStore } from '../store'
import { type RendererConfigV2 } from '@/app/shared/motiontext'
import { buildInitialScenarioFromClips } from '../utils/initialScenario'
import { buildScenarioFromReal, type RealJson } from '../utils/realToScenario'

interface EditorMotionTextOverlayProps {
  videoContainerRef: React.RefObject<HTMLDivElement | null>
  onScenarioUpdate?: (scenario: RendererConfigV2) => void
  scenarioOverride?: RendererConfigV2
}

/**
 * EditorMotionTextOverlay
 * - Mounts a MotionText renderer over the editor VideoPlayer
 * - Skeleton only: initializes renderer and attaches to the existing <video>
 * - Scenario loading is added in later milestones
 */
export default function EditorMotionTextOverlay({
  videoContainerRef,
  onScenarioUpdate,
  scenarioOverride,
}: EditorMotionTextOverlayProps) {
  const {
    containerRef,
    videoRef,
    renderer,
    initializeRenderer,
    loadScenario,
    seek,
    status,
    error,
  } = useMotionTextRenderer({ autoPlay: false, loop: false })

  // Editor store state
  const {
    clips,
    deletedClipIds,
    showSubtitles,
    subtitleSize,
    subtitlePosition,
<<<<<<< HEAD
    wordAnimationTracks,
=======
    timeline,
    getSequentialClips,
>>>>>>> 7e1d53f8
  } = useEditorStore()

  // Internal state
  const isInitRef = useRef(false)
  const [usingExternalScenario, setUsingExternalScenario] = useState(false)
  const [isLoadingScenario, setIsLoadingScenario] = useState(false)

  // MotionTextController for automatic video-renderer synchronization
  const controllerRef = useRef<{ destroy: () => void } | null>(null)

  // Obtain the existing video element from the global video controller
  // Add retry mechanism for video element detection
  const [videoEl, setVideoEl] = useState<HTMLVideoElement | null>(null)

  useEffect(() => {
    const getVideoElement = () => {
      // Try to find video element from the container
      if (videoContainerRef?.current) {
        const video = videoContainerRef.current.querySelector('video')
        if (video) {
          return video
        }
      }

      // Fallback to global video player if available
      const vp = (
        window as unknown as {
          videoPlayer?: {
            getElement?: () => HTMLVideoElement | null
          }
        }
      ).videoPlayer
      return vp?.getElement ? vp.getElement() : null
    }

    // Initial attempt
    let el = getVideoElement()
    if (el) {
      setVideoEl(el)
      return
    }

    // Retry mechanism with polling
    const interval = setInterval(() => {
      el = getVideoElement()
      if (el) {
        setVideoEl(el)
        clearInterval(interval)
      }
    }, 100)

    // Cleanup after 5 seconds
    const timeout = setTimeout(() => {
      clearInterval(interval)
    }, 5000)

    return () => {
      clearInterval(interval)
      clearTimeout(timeout)
    }
  }, [videoContainerRef])

  useEffect(() => {
    if (!videoRef || !containerRef) return
    if (videoEl) {
      // Attach existing video element to the hook before initialization
      ;(videoRef as React.MutableRefObject<HTMLVideoElement | null>).current =
        videoEl
      if (!isInitRef.current) {
        isInitRef.current = true
        void initializeRenderer()
      }
    }
  }, [initializeRenderer, videoEl, videoRef, containerRef])

<<<<<<< HEAD
  // No manifest preload required for initial, animation-less scenario
=======
  // Load default plugin manifest/params once
  useEffect(() => {
    let cancelled = false
    const ensureManifest = async () => {
      if (manifestRef.current) return
      try {
        const pluginName = 'elastic@1.0.0'
        const manifest = await loadPluginManifest(pluginName, {
          mode: 'local',
          localBase: '/plugin/',
        })
        if (cancelled) return
        manifestRef.current = {
          ...manifest,
          key: pluginName,
        } as PluginManifest & { key: string }
        defaultParamsRef.current = getDefaultParameters(manifest)
      } catch {
        // Ignore manifest loading errors
      }
    }
    void ensureManifest()
    return () => {
      cancelled = true
    }
  }, [])

  const buildScenarioFromClips = useCallback((): RendererConfig => {
    // Ensure manifest is loaded before building scenario
    const pluginName = (manifestRef.current?.key as string) || 'elastic@1.0.0'
    const rawParams = defaultParamsRef.current || {}
    const manifest = manifestRef.current
    const params = manifest
      ? validateAndNormalizeParams(rawParams, manifest)
      : rawParams

    console.log('[EditorMotionTextOverlay] Building scenario with:', {
      pluginName,
      hasManifest: !!manifest,
      manifestKey: manifestRef.current?.key,
      paramsKeys: Object.keys(params),
      sequentialMode: timeline.isSequentialMode,
    })

    // Safety check: ensure we have a valid plugin name
    if (!pluginName || pluginName === '') {
      console.error(
        '[EditorMotionTextOverlay] No valid plugin name found, using fallback'
      )
      const fallbackPluginName = 'elastic@1.0.0'
      return {
        version: '1.3',
        timebase: { unit: 'seconds' },
        stage: { baseAspect: '16:9' },
        tracks: [
          {
            id: 'editor',
            type: 'subtitle',
            layer: 1,
            defaultStyle: {
              fontSizeRel: 0.07,
              fontFamily: 'Arial, sans-serif',
              color: '#ffffff',
            },
          },
        ],
        cues: [],
      }
    }

    // Map editor UI → positioning and font size (using relative coordinates like demo)
    const centerX = 0.5 // Always center horizontally
    const centerY = subtitlePosition === 'top' ? 0.15 : 0.85 // 15% from top or 85% from top (15% from bottom)
>>>>>>> 7e1d53f8

  const buildScenarioFromClips = useCallback((): RendererConfigV2 => {
    const fontSizeRel =
      subtitleSize === 'small' ? 0.05 : subtitleSize === 'large' ? 0.09 : 0.07
<<<<<<< HEAD
    const position = { x: 0.5, y: subtitlePosition === 'top' ? 0.15 : 0.925 } // 7.5% from bottom
    const activeClips = clips.filter((c) => !deletedClipIds.has(c.id))
    const { config } = buildInitialScenarioFromClips(activeClips, {
      position,
      anchor: 'bc',
      fontSizeRel,
      baseAspect: '16:9',
      wordAnimationTracks,
    })
    return config
=======

    // Build cues for sequential timeline mode or regular clips
    const toSec = (s: string) => {
      const parts = s.split(':').map(Number)
      if (parts.length === 3) {
        const [h, m, sec] = parts
        return (h || 0) * 3600 + (m || 0) * 60 + (sec || 0)
      }
      const [m, sec] = parts
      return (m || 0) * 60 + (sec || 0)
    }

    const cues = [] as RendererConfig['cues']

    // Build cues from timeline clips if in sequential mode, otherwise use original clip timing
    if (timeline.isSequentialMode) {
      // Sequential mode: use timeline clips with proper timing
      const timelineClips = getSequentialClips()
      console.log('[EditorMotionTextOverlay] Sequential mode debug:', {
        timelineClipsCount: timelineClips.length,
        clipOrder: timeline.clipOrder,
        clipOrderLength: timeline.clipOrder?.length || 0,
        clipsCount: clips.length,
        isSequentialMode: timeline.isSequentialMode,
        timelineClips: timelineClips.map((tc) => ({
          id: tc.id,
          sourceClipId: tc.sourceClipId,
          startTime: tc.startTime,
          duration: tc.duration,
        })),
      })

      // Safety check: if no timeline clips available, return early with diagnostic info
      if (timelineClips.length === 0) {
        console.warn(
          '[EditorMotionTextOverlay] No timeline clips available in sequential mode:',
          {
            clipOrder: timeline.clipOrder,
            originalClipsCount: clips.length,
            isSequentialMode: timeline.isSequentialMode,
            hasGetSequentialClips: typeof getSequentialClips === 'function',
          }
        )
      }

      for (const timelineClip of timelineClips) {
        if (deletedClipIds.has(timelineClip.id)) continue

        const adjStart = timelineClip.startTime
        const adjEnd = timelineClip.startTime + timelineClip.duration

        // Ensure valid timing (absEnd must be greater than absStart)
        if (adjEnd <= adjStart) {
          console.warn(
            `[EditorMotionTextOverlay] Skipping timeline clip ${timelineClip.id} - invalid timing: start=${adjStart}, end=${adjEnd}`
          )
          continue
        }

        // Find corresponding original clip to get text
        const originalClip = clips.find(
          (c) => c.id === timelineClip.sourceClipId
        )
        if (!originalClip) continue

        const text = originalClip.subtitle || originalClip.fullText || ''
        if (!text.trim()) continue

        // Process valid timeline clip
        cues.push({
          id: `cue-${timelineClip.id}`,
          track: 'editor',
          hintTime: { start: adjStart, end: adjEnd },
          root: {
            e_type: 'group',
            layout: {
              anchor: 'bc',
              position: { x: centerX, y: centerY },
              safeAreaClamp: true,
            },
            children: [
              {
                e_type: 'text',
                text,
                absStart: adjStart,
                absEnd: adjEnd,
                layout: {
                  anchor: 'bc',
                },
                pluginChain: [
                  {
                    name: pluginName, // Use the validated pluginName instead of potentially null manifestRef
                    params: params,
                  },
                ],
                textProps: {
                  fontSize: Math.round(360 * fontSizeRel), // 360 = stage height
                  fill: 'white',
                  fontFamily: 'sans-serif',
                  fontWeight: 'bold',
                  strokeColor: 'black',
                  strokeWidth: 2,
                  textAlign: 'center',
                  maxWidth: Math.round(640 * 0.88), // 88% of stage width
                },
              },
            ],
          },
        })
      }
    } else {
      // Regular mode: use original clip timing logic
      for (const clip of clips) {
        if (deletedClipIds.has(clip.id)) continue

        const [startStr, endStr] = (clip.timeline || '').split(' → ')
        const s0 = toSec(startStr || '0:00')
        const s1 = toSec(endStr || '0:00')
        const adjStart = videoSegmentManager.mapToAdjustedTime(s0)
        const adjEnd = videoSegmentManager.mapToAdjustedTime(s1)
        if (adjStart == null || adjEnd == null) continue

        // Ensure valid timing (absEnd must be greater than absStart)
        if (adjEnd <= adjStart) {
          console.warn(
            `[EditorMotionTextOverlay] Skipping clip ${clip.id} - invalid timing: start=${adjStart}, end=${adjEnd}`
          )
          continue
        }

        const text = clip.subtitle || clip.fullText || ''
        if (!text.trim()) continue

        // Process valid clip
        cues.push({
          id: `cue-${clip.id}`,
          track: 'editor',
          hintTime: { start: adjStart, end: adjEnd },
          root: {
            e_type: 'group',
            layout: {
              anchor: 'bc',
              position: { x: centerX, y: centerY },
              safeAreaClamp: true,
            },
            children: [
              {
                e_type: 'text',
                text,
                absStart: adjStart,
                absEnd: adjEnd,
                layout: {
                  anchor: 'bc',
                },
                pluginChain: [
                  {
                    name: pluginName, // Use the validated pluginName instead of potentially null manifestRef
                    params: params,
                  },
                ],
                textProps: {
                  fontSize: Math.round(360 * fontSizeRel), // 360 = stage height
                  fill: 'white',
                  fontFamily: 'sans-serif',
                  fontWeight: 'bold',
                  strokeColor: 'black',
                  strokeWidth: 2,
                  textAlign: 'center',
                  maxWidth: Math.round(640 * 0.88), // 88% of stage width
                },
              },
            ],
          },
        })
      }
    }

    const config: RendererConfig = {
      version: '1.3',
      timebase: { unit: 'seconds' },
      stage: { baseAspect: '16:9' },
      tracks: [
        {
          id: 'editor',
          type: 'subtitle',
          layer: 1,
          defaultStyle: {
            fontSizeRel,
            fontFamily: 'Arial, sans-serif',
            color: '#ffffff',
          },
        },
      ],
      cues,
    }

    // Debug logging to check plugin chain structure
    const firstCueChildren = cues[0]?.root?.children as
      | Array<Record<string, unknown>>
      | undefined
    const firstCuePluginChain = firstCueChildren?.[0]?.pluginChain as
      | Array<Record<string, unknown>>
      | undefined
    console.log('[EditorMotionTextOverlay] Generated config:', {
      isSequentialMode: timeline.isSequentialMode,
      cuesCount: cues.length,
      firstCue: cues[0],
      pluginChain: firstCuePluginChain?.[0],
    })

    // Safety check: ensure all cues have valid plugin chains
    const validCues = cues.filter((cue, index) => {
      const children = cue.root?.children as
        | Array<Record<string, unknown>>
        | undefined
      const pluginChain = children?.[0]?.pluginChain as
        | Array<Record<string, unknown>>
        | undefined
      const firstPlugin = pluginChain?.[0] as Record<string, unknown>

      // Enhanced validation
      if (!firstPlugin) {
        console.warn(
          '[EditorMotionTextOverlay] Skipping cue with missing plugin:',
          { cueId: cue.id, index, children, pluginChain }
        )
        return false
      }

      if (
        !firstPlugin.name ||
        (typeof firstPlugin.name === 'string' && firstPlugin.name.trim() === '')
      ) {
        console.warn(
          '[EditorMotionTextOverlay] Skipping cue with invalid plugin name:',
          {
            cueId: cue.id,
            index,
            pluginName: firstPlugin.name,
            plugin: firstPlugin,
          }
        )
        return false
      }

      // Validate timing
      if (!cue.hintTime || !cue.hintTime.start || !cue.hintTime.end) {
        console.warn(
          '[EditorMotionTextOverlay] Skipping cue with invalid timing:',
          {
            cueId: cue.id,
            index,
            hintTime: cue.hintTime,
          }
        )
        return false
      }

      return true
    })

    if (validCues.length === 0) {
      console.warn(
        '[EditorMotionTextOverlay] No valid cues found, returning empty config',
        {
          totalCuesGenerated: cues.length,
          validCuesCount: validCues.length,
          isSequentialMode: timeline.isSequentialMode,
          clipOrder: timeline.clipOrder,
          clipsCount: clips.length,
          deletedClipIdsCount: deletedClipIds.size,
          pluginName: pluginName,
          hasManifest: !!manifestRef.current,
          manifestKey: manifestRef.current?.key,
          reasonsForFailure:
            'Check console for individual cue validation failures above',
        }
      )
      return {
        ...config,
        cues: [],
      }
    }

    return {
      ...config,
      cues: validCues,
    }
>>>>>>> 7e1d53f8
  }, [
    subtitlePosition,
    subtitleSize,
    clips,
    deletedClipIds,
<<<<<<< HEAD
    wordAnimationTracks,
=======
    timeline,
    // timeline.lastUpdated, // Unnecessary dependency - timeline object change is sufficient
    getSequentialClips,
>>>>>>> 7e1d53f8
  ])

  // Option A: Load external scenario.json when requested (disabled for sequential timeline)
  useEffect(() => {
    const params = new URLSearchParams(
      typeof window !== 'undefined' ? window.location.search : ''
    )
    const useScenario =
      params.get('scenario') === '1' ||
      process.env.NEXT_PUBLIC_EDITOR_USE_SCENARIO === '1' ||
      process.env.NEXT_PUBLIC_EDITOR_USE_SCENARIO === 'true'

    // Disable external scenario loading when using sequential timeline
    if (!useScenario || timeline.isSequentialMode) return

    let cancelled = false
    const path =
      process.env.NEXT_PUBLIC_EDITOR_SCENARIO_PATH || '/scenario.json'

    const load = async () => {
      try {
        const res = await fetch(path)
        if (!res.ok) return
        const json = (await res.json()) as RendererConfigV2
        if (cancelled) return
        setUsingExternalScenario(true)
        await loadScenario(json)
        // Send scenario to parent for JSON editor
        if (onScenarioUpdate) {
          onScenarioUpdate(json)
        }
        // Controller will handle synchronization automatically
      } catch {
        // Ignore scenario loading errors
      }
    }
    void load()
    return () => {
      cancelled = true
    }
  }, [loadScenario, onScenarioUpdate, timeline.isSequentialMode]) // Added timeline dependency for sequential mode check

  // Handle scenario override from JSON editor
  useEffect(() => {
    if (scenarioOverride && renderer) {
      void loadScenario(scenarioOverride)
    }
  }, [scenarioOverride, renderer, loadScenario])

  // Option B: Convert real.json to scenario on the fly when requested
  useEffect(() => {
    if (usingExternalScenario || isLoadingScenario || scenarioOverride) return
    const params = new URLSearchParams(
      typeof window !== 'undefined' ? window.location.search : ''
    )
    const useReal = params.get('scenario') === 'real'

    if (!useReal) return

    // Wait for video element to be available
    if (!videoEl) {
      return
    }

    setIsLoadingScenario(true)

    let cancelled = false
    const load = async () => {
      try {
        const res = await fetch('/real.json')
        if (!res.ok) {
          throw new Error(
            `Failed to fetch real.json: ${res.status} ${res.statusText}`
          )
        }
        const real = (await res.json()) as RealJson
        if (cancelled) return

        const cfg = buildScenarioFromReal(real)

        await loadScenario(cfg)

        // Send scenario to parent for JSON editor
        if (onScenarioUpdate) {
          onScenarioUpdate(cfg)
        }

        // Controller will handle synchronization automatically
        setUsingExternalScenario(true)
      } catch {
        // Ignore real.json loading errors
      } finally {
        setIsLoadingScenario(false)
      }
    }
    void load()
    return () => {
      cancelled = true
      setIsLoadingScenario(false)
    }
  }, [
    usingExternalScenario,
    isLoadingScenario,
    scenarioOverride,
    videoEl,
    loadScenario,
    seek,
    onScenarioUpdate,
  ])

  // Load a scenario for all visible clips (default path)
  useEffect(() => {
    if (usingExternalScenario || isLoadingScenario || scenarioOverride) return
    if (!showSubtitles) return
<<<<<<< HEAD
    // Prefer scenario slice if present; otherwise build and set once
    // eslint-disable-next-line @typescript-eslint/no-explicit-any
    const store = useEditorStore.getState() as any
    const scenarioFromSlice = store.currentScenario as RendererConfigV2 | null
    let config: RendererConfigV2
    if (scenarioFromSlice) {
      config = scenarioFromSlice
    } else {
      // Build initial scenario and store it for incremental updates
      const fontSizeRel =
        subtitleSize === 'small' ? 0.05 : subtitleSize === 'large' ? 0.09 : 0.07
      const position = { x: 0.5, y: subtitlePosition === 'top' ? 0.15 : 0.925 } // 7.5% from bottom
      const activeClips = clips.filter((c) => !deletedClipIds.has(c.id))
      config = buildInitialScenarioFromClips(activeClips, {
        position,
        anchor: 'bc',
        fontSizeRel,
        baseAspect: '16:9',
        wordAnimationTracks,
      }).config
      store.buildInitialScenario?.(activeClips, {
        position,
        anchor: 'bc',
        fontSizeRel,
        baseAspect: '16:9',
        wordAnimationTracks,
      })
=======

    // Wait for manifest to be loaded before building scenarios
    if (!manifestRef.current?.key) {
      console.log(
        '[EditorMotionTextOverlay] Waiting for manifest to load before building scenario'
      )
      return
    }

    const config = buildScenarioFromClips()

    // Send current scenario to parent for JSON editor
    if (onScenarioUpdate) {
      onScenarioUpdate(config)
>>>>>>> 7e1d53f8
    }

    if (onScenarioUpdate) onScenarioUpdate(config)

    const t = setTimeout(() => {
      void loadScenario(config).catch(() => {})
    }, 120)
    return () => clearTimeout(t)
  }, [
    buildScenarioFromClips,
    showSubtitles,
    loadScenario,
    seek,
    usingExternalScenario,
    isLoadingScenario,
    onScenarioUpdate,
    scenarioOverride,
    clips,
    deletedClipIds,
    subtitlePosition,
    subtitleSize,
    wordAnimationTracks,
  ]) // Removed videoEl from dependencies

  // When scenario slice version changes, reload scenario (debounced)
  useEffect(() => {
    let timer: ReturnType<typeof setTimeout> | null = null
    let prevVersion: number | undefined

    const unsub = useEditorStore.subscribe((state) => {
      const version = (state as any).scenarioVersion as number // eslint-disable-line @typescript-eslint/no-explicit-any
      if (version === prevVersion) return
      prevVersion = version

      if (!version) return
      const cfg = (useEditorStore.getState() as any) // eslint-disable-line @typescript-eslint/no-explicit-any
        .currentScenario as RendererConfigV2 | null
      if (!cfg) return
      if (timer) clearTimeout(timer)
      timer = setTimeout(() => {
        void loadScenario(cfg, { silent: true }).catch(() => {})
      }, 60)
    })
    return () => {
      if (timer) clearTimeout(timer)
      try {
        unsub()
      } catch {}
    }
  }, [loadScenario])

  // Initialize MotionTextController when renderer and video are ready
  useEffect(() => {
    if (!videoEl || !renderer || !containerRef?.current) return

    // Only initialize controller once
    if (controllerRef.current) return

    let cancelled = false

    const initController = async () => {
      try {
        const { MotionTextController } = await import('motiontext-renderer')

        if (cancelled) return

        const controller = new MotionTextController(
          videoEl,
          renderer,
          videoContainerRef.current ||
            containerRef.current!.parentElement ||
            containerRef.current!,
          { captionsVisible: true }
        )
        controller.mount()
        controllerRef.current = controller
      } catch {
        // Ignore controller initialization errors
      }
    }

    void initController()

    return () => {
      cancelled = true
      if (controllerRef.current) {
        try {
          controllerRef.current.destroy()
          controllerRef.current = null
        } catch {
          // Ignore controller cleanup errors
        }
      }
    }
  }, [videoEl, renderer, containerRef, videoContainerRef])

  if (!showSubtitles) {
    return null
  }

  return (
    <div className="absolute inset-0" aria-label="motiontext-overlay">
      <div ref={containerRef} className="w-full h-full pointer-events-none" />
      {/* Lightweight debug status (non-interactive) */}
      {process.env.NODE_ENV === 'development' && (
        <div className="absolute top-1 right-2 text-[10px] text-white/70 bg-black/50 px-1 rounded">
          {status}
          {error ? ` · ${error}` : ''}
          {usingExternalScenario && ' · EXT'}
          {isLoadingScenario && ' · LOADING'}
          {!videoEl && ' · NO_VIDEO'}
        </div>
      )}
    </div>
  )
}<|MERGE_RESOLUTION|>--- conflicted
+++ resolved
@@ -42,12 +42,9 @@
     showSubtitles,
     subtitleSize,
     subtitlePosition,
-<<<<<<< HEAD
     wordAnimationTracks,
-=======
     timeline,
     getSequentialClips,
->>>>>>> 7e1d53f8
   } = useEditorStore()
 
   // Internal state
@@ -123,90 +120,23 @@
     }
   }, [initializeRenderer, videoEl, videoRef, containerRef])
 
-<<<<<<< HEAD
   // No manifest preload required for initial, animation-less scenario
-=======
-  // Load default plugin manifest/params once
-  useEffect(() => {
-    let cancelled = false
-    const ensureManifest = async () => {
-      if (manifestRef.current) return
-      try {
-        const pluginName = 'elastic@1.0.0'
-        const manifest = await loadPluginManifest(pluginName, {
-          mode: 'local',
-          localBase: '/plugin/',
-        })
-        if (cancelled) return
-        manifestRef.current = {
-          ...manifest,
-          key: pluginName,
-        } as PluginManifest & { key: string }
-        defaultParamsRef.current = getDefaultParameters(manifest)
-      } catch {
-        // Ignore manifest loading errors
-      }
-    }
-    void ensureManifest()
-    return () => {
-      cancelled = true
-    }
-  }, [])
-
-  const buildScenarioFromClips = useCallback((): RendererConfig => {
-    // Ensure manifest is loaded before building scenario
-    const pluginName = (manifestRef.current?.key as string) || 'elastic@1.0.0'
-    const rawParams = defaultParamsRef.current || {}
-    const manifest = manifestRef.current
-    const params = manifest
-      ? validateAndNormalizeParams(rawParams, manifest)
-      : rawParams
-
-    console.log('[EditorMotionTextOverlay] Building scenario with:', {
-      pluginName,
-      hasManifest: !!manifest,
-      manifestKey: manifestRef.current?.key,
-      paramsKeys: Object.keys(params),
-      sequentialMode: timeline.isSequentialMode,
-    })
-
-    // Safety check: ensure we have a valid plugin name
-    if (!pluginName || pluginName === '') {
-      console.error(
-        '[EditorMotionTextOverlay] No valid plugin name found, using fallback'
-      )
-      const fallbackPluginName = 'elastic@1.0.0'
-      return {
-        version: '1.3',
-        timebase: { unit: 'seconds' },
-        stage: { baseAspect: '16:9' },
-        tracks: [
-          {
-            id: 'editor',
-            type: 'subtitle',
-            layer: 1,
-            defaultStyle: {
-              fontSizeRel: 0.07,
-              fontFamily: 'Arial, sans-serif',
-              color: '#ffffff',
-            },
-          },
-        ],
-        cues: [],
-      }
-    }
-
-    // Map editor UI → positioning and font size (using relative coordinates like demo)
-    const centerX = 0.5 // Always center horizontally
-    const centerY = subtitlePosition === 'top' ? 0.15 : 0.85 // 15% from top or 85% from top (15% from bottom)
->>>>>>> 7e1d53f8
+  // Use the simplified scenario building approach
 
   const buildScenarioFromClips = useCallback((): RendererConfigV2 => {
     const fontSizeRel =
       subtitleSize === 'small' ? 0.05 : subtitleSize === 'large' ? 0.09 : 0.07
-<<<<<<< HEAD
     const position = { x: 0.5, y: subtitlePosition === 'top' ? 0.15 : 0.925 } // 7.5% from bottom
-    const activeClips = clips.filter((c) => !deletedClipIds.has(c.id))
+
+    // Use timeline clips if in sequential mode, otherwise use original clips
+    let activeClips = clips.filter((c) => !deletedClipIds.has(c.id))
+    if (timeline.isSequentialMode) {
+      const timelineClips = getSequentialClips()
+      // TODO: Map timeline clips to regular clip format for buildInitialScenarioFromClips
+      // For now, fallback to regular clips
+      console.log('[EditorMotionTextOverlay] Timeline mode detected, using', timelineClips.length, 'timeline clips')
+    }
+
     const { config } = buildInitialScenarioFromClips(activeClips, {
       position,
       anchor: 'bc',
@@ -215,9 +145,17 @@
       wordAnimationTracks,
     })
     return config
-=======
-
-    // Build cues for sequential timeline mode or regular clips
+  }, [
+    subtitlePosition,
+    subtitleSize,
+    clips,
+    deletedClipIds,
+    wordAnimationTracks,
+    timeline.isSequentialMode,
+    getSequentialClips,
+  ])
+
+  // External scenario (from JSON editor)
     const toSec = (s: string) => {
       const parts = s.split(':').map(Number)
       if (parts.length === 3) {
@@ -504,19 +442,14 @@
       ...config,
       cues: validCues,
     }
->>>>>>> 7e1d53f8
   }, [
     subtitlePosition,
     subtitleSize,
     clips,
     deletedClipIds,
-<<<<<<< HEAD
-    wordAnimationTracks,
-=======
     timeline,
     // timeline.lastUpdated, // Unnecessary dependency - timeline object change is sufficient
     getSequentialClips,
->>>>>>> 7e1d53f8
   ])
 
   // Option A: Load external scenario.json when requested (disabled for sequential timeline)
@@ -631,53 +564,12 @@
   useEffect(() => {
     if (usingExternalScenario || isLoadingScenario || scenarioOverride) return
     if (!showSubtitles) return
-<<<<<<< HEAD
-    // Prefer scenario slice if present; otherwise build and set once
-    // eslint-disable-next-line @typescript-eslint/no-explicit-any
-    const store = useEditorStore.getState() as any
-    const scenarioFromSlice = store.currentScenario as RendererConfigV2 | null
-    let config: RendererConfigV2
-    if (scenarioFromSlice) {
-      config = scenarioFromSlice
-    } else {
-      // Build initial scenario and store it for incremental updates
-      const fontSizeRel =
-        subtitleSize === 'small' ? 0.05 : subtitleSize === 'large' ? 0.09 : 0.07
-      const position = { x: 0.5, y: subtitlePosition === 'top' ? 0.15 : 0.925 } // 7.5% from bottom
-      const activeClips = clips.filter((c) => !deletedClipIds.has(c.id))
-      config = buildInitialScenarioFromClips(activeClips, {
-        position,
-        anchor: 'bc',
-        fontSizeRel,
-        baseAspect: '16:9',
-        wordAnimationTracks,
-      }).config
-      store.buildInitialScenario?.(activeClips, {
-        position,
-        anchor: 'bc',
-        fontSizeRel,
-        baseAspect: '16:9',
-        wordAnimationTracks,
-      })
-=======
-
-    // Wait for manifest to be loaded before building scenarios
-    if (!manifestRef.current?.key) {
-      console.log(
-        '[EditorMotionTextOverlay] Waiting for manifest to load before building scenario'
-      )
-      return
-    }
-
     const config = buildScenarioFromClips()
 
     // Send current scenario to parent for JSON editor
     if (onScenarioUpdate) {
       onScenarioUpdate(config)
->>>>>>> 7e1d53f8
-    }
-
-    if (onScenarioUpdate) onScenarioUpdate(config)
+    }
 
     const t = setTimeout(() => {
       void loadScenario(config).catch(() => {})
