'use client'

import Tab from '@/components/ui/Tab'
import TabItem from '@/components/ui/TabItem'
import DocumentModal from '@/components/ui/DocumentModal'
import DeployModal from '@/components/ui/DeployModal'
import UserDropdown from '@/components/ui/UserDropdown'
import ToolbarToggle from './ToolbarToggle'
import EditingModeToggle from './EditingModeToggle'
import { useEditorStore } from '../store'
import { EDITOR_TABS } from '../types'
import { useEffect, useState, useRef } from 'react'
import { AutosaveManager } from '@/utils/managers/AutosaveManager'
import { LuMenu, LuShoppingBag, LuHouse } from 'react-icons/lu'
<<<<<<< HEAD
import { useDeployModal } from '@/hooks/useDeployModal'
=======
>>>>>>> 2b717b67

export interface EditorHeaderTabsProps {
  activeTab?: string
  onTabChange?: (tabId: string) => void
  isToolbarVisible?: boolean
  onToolbarToggle?: () => void
  onShowToolbar?: () => void
}

const TAB_LABELS: Record<string, string> = {
  home: '홈',
  edit: '편집',
  format: '서식',
  insert: '삽입',
  template: '템플릿',
}

export default function EditorHeaderTabs({
  activeTab: propsActiveTab,
  onTabChange: propsOnTabChange,
  isToolbarVisible = true,
  onToolbarToggle,
  onShowToolbar,
}: EditorHeaderTabsProps = {}) {
  // Use store values as defaults, but allow prop overrides
  const store = useEditorStore()
  const { editingMode } = store
  const [saveStatus, setSaveStatus] = useState<
    'idle' | 'saving' | 'saved' | 'error'
  >('idle')
  const [lastSaveTime, setLastSaveTime] = useState<Date | null>(null)
  const [projectType, setProjectType] = useState<
    'browser' | 'device' | 'cloud'
  >('browser')

  // Navigation dropdown state
  const [isNavDropdownOpen, setIsNavDropdownOpen] = useState(false)
  const navButtonRef = useRef<HTMLButtonElement>(null)

  // Document modal state
  const [isDocumentModalOpen, setIsDocumentModalOpen] = useState(false)
  const documentButtonRef = useRef<HTMLButtonElement>(null)

<<<<<<< HEAD
  // Deploy modal hook
  const { openDeployModal, deployModalProps } = useDeployModal()

  const handleDeployClick = (task: any) => {
    openDeployModal({
      id: task.id,
      filename: task.filename
    })
  }
=======
  // Deploy modal state
  const [isDeployModalOpen, setIsDeployModalOpen] = useState(false)
  const [selectedDeployProject, setSelectedDeployProject] = useState<{
    id: number
    filename: string
  } | null>(null)
>>>>>>> 2b717b67

  // Mock data for document modal
  const exportTasks = [
    {
      id: 1,
      filename: 'video_project_1.mp4',
      progress: 75,
      status: 'processing' as const,
    },
    {
      id: 2,
      filename: 'video_project_2.mp4',
      progress: 100,
      status: 'completed' as const,
      completedAt: '2025-01-11 14:30',
    },
    {
      id: 3,
      filename: 'video_project_3.mp4',
      progress: 100,
      status: 'completed' as const,
      completedAt: '2025-01-11 12:15',
    },
  ]

  const uploadTasks = [
    {
      id: 1,
      filename: 'video_raw_1.mp4',
      progress: 45,
      status: 'uploading' as const,
    },
    {
      id: 2,
      filename: 'video_raw_2.mp4',
      progress: 100,
      status: 'completed' as const,
      completedAt: '2025-01-11 13:45',
    },
    {
      id: 3,
      filename: 'video_raw_3.mp4',
      progress: 0,
      status: 'failed' as const,
      completedAt: '2025-01-11 11:20',
    },
  ]

  // If props are provided, use them; otherwise fall back to store
  const activeTab =
    propsActiveTab !== undefined ? propsActiveTab : store.activeTab

  const handleTabChange = (tabId: string) => {
    // Show toolbar if it's hidden when tab is changed
    if (!isToolbarVisible && onShowToolbar) {
      onShowToolbar()
    }

    // Call the original tab change handler
    if (propsOnTabChange) {
      propsOnTabChange(tabId)
    } else {
      store.setActiveTab(tabId as never)
    }
  }

  // Subscribe to autosave status
  useEffect(() => {
    const autosaveManager = AutosaveManager.getInstance()

    const unsubscribe = autosaveManager.onStatusChange((status) => {
      setSaveStatus(status)
      if (status === 'saved') {
        setLastSaveTime(autosaveManager.getLastSaveTime())
      }
    })

    // Get initial values
    setSaveStatus(autosaveManager.getSaveStatus())
    setProjectType(autosaveManager.getProjectType())
    setLastSaveTime(autosaveManager.getLastSaveTime())

    return unsubscribe
  }, [])

  // Close navigation dropdown when clicking outside
  useEffect(() => {
    const handleClickOutside = (event: MouseEvent) => {
      const target = event.target as Element

      // 드롭다운 내부 클릭은 무시
      if (target.closest('.nav-dropdown')) {
        return
      }

      if (
        navButtonRef.current &&
        !navButtonRef.current.contains(event.target as Node) &&
        isNavDropdownOpen
      ) {
        setIsNavDropdownOpen(false)
      }
    }

    if (isNavDropdownOpen) {
      document.addEventListener('mousedown', handleClickOutside)
    }

    return () => {
      document.removeEventListener('mousedown', handleClickOutside)
    }
  }, [isNavDropdownOpen])

  const getSaveStatusText = () => {
    switch (projectType) {
      case 'browser':
        return '현재 기기에 저장됨'
      case 'device':
        return '로컬에 저장됨'
      case 'cloud':
        return '클라우드에 저장됨'
    }
  }

  return (
    <div className="bg-gray-100 border-b border-gray-300 shadow-sm relative">
      <div className="flex items-center px-6 py-1">
        {/* Left Side - Navigation Menu */}
        <div className="relative mr-4">
          <button
            ref={navButtonRef}
            onClick={() => setIsNavDropdownOpen(!isNavDropdownOpen)}
            className="p-2 text-gray-600 hover:text-gray-800 hover:bg-gray-200 rounded-lg transition-all duration-200 cursor-pointer"
            title="메뉴"
          >
            <LuMenu className="w-5 h-5" />
          </button>

          {/* Navigation Dropdown */}
          {isNavDropdownOpen && (
            <div className="nav-dropdown absolute top-full left-0 mt-1 bg-white border border-gray-200 rounded-lg shadow-lg z-[9999] min-w-[150px]">
              <button
                onClick={() => (window.location.href = '/')}
                className="w-full flex items-center px-4 py-3 text-sm text-gray-700 hover:bg-gray-50 first:rounded-t-lg transition-colors cursor-pointer"
              >
                <LuHouse className="w-4 h-4 mr-3" />
                메인 페이지
              </button>
              <button
                onClick={() => (window.location.href = '/asset-store')}
                className="w-full flex items-center px-4 py-3 text-sm text-gray-700 hover:bg-gray-50 last:rounded-b-lg transition-colors cursor-pointer"
              >
                <LuShoppingBag className="w-4 h-4 mr-3" />
                에셋 스토어
              </button>
            </div>
          )}
        </div>

        {/* User Dropdown */}
        <div className="relative">
          <UserDropdown />
        </div>

        {/* Center - Tab Navigation */}
        <div className="flex-1 mx-6">
          {editingMode === 'advanced' ? (
            <Tab
              selectedItem={activeTab}
              onSelectionChange={handleTabChange}
              size="small"
              isQuiet={true}
            >
              {EDITOR_TABS.map((tab) => (
                <TabItem key={tab} id={tab} label={TAB_LABELS[tab]} />
              ))}
            </Tab>
          ) : (
            // 쉬운 편집 모드에서는 탭 없음
            <div />
          )}
        </div>

        {/* Right Side - Actions */}
        <div className="flex items-center gap-4 mr-4">
          {/* Save Status Indicator */}
          <div className="flex items-center gap-2 text-xs text-gray-700">
            {saveStatus === 'saving' && (
              <span className="flex items-center gap-1">
                <span className="text-yellow-400">●</span>
                저장 중...
              </span>
            )}
            {saveStatus === 'saved' && (
              <span className="flex items-center gap-1">
                <span className="text-green-400">✓</span>
                {getSaveStatusText()}
              </span>
            )}
            {saveStatus === 'error' && (
              <span className="flex items-center gap-1">
                <span className="text-red-400">⚠</span>
                저장 실패
              </span>
            )}
            {lastSaveTime && saveStatus === 'saved' && (
              <span className="text-gray-600">
                (
                {new Date(lastSaveTime).toLocaleTimeString('ko-KR', {
                  hour: '2-digit',
                  minute: '2-digit',
                })}
                )
              </span>
            )}
          </div>

          {/* Document Modal */}
          <div className="relative">
            <button
              ref={documentButtonRef}
              onClick={() => setIsDocumentModalOpen(!isDocumentModalOpen)}
              className="p-2 text-gray-600 hover:text-gray-800 hover:bg-gray-200 hover:scale-110 hover:shadow-md rounded-lg transition-all duration-200 cursor-pointer"
              title="문서함"
            >
              <svg
                className="w-5 h-5"
                fill="none"
                stroke="currentColor"
                viewBox="0 0 24 24"
              >
                <path
                  strokeLinecap="round"
                  strokeLinejoin="round"
                  strokeWidth={2}
                  d="M3 7v10a2 2 0 002 2h14a2 2 0 002-2V9a2 2 0 00-2-2H5a2 2 0 00-2-2V7zm16 0V6a2 2 0 00-2-2H7a2 2 0 00-2 2v1m14 0H3"
                />
              </svg>
            </button>

            <DocumentModal
              isOpen={isDocumentModalOpen}
              onClose={() => setIsDocumentModalOpen(false)}
              buttonRef={documentButtonRef}
              exportTasks={exportTasks}
              uploadTasks={uploadTasks}
<<<<<<< HEAD
              onDeployClick={handleDeployClick}
=======
              onDeployClick={(task) => {
                setSelectedDeployProject(task)
                setIsDeployModalOpen(true)
              }}
>>>>>>> 2b717b67
            />
          </div>

          {/* Editing Mode Toggle */}
          <EditingModeToggle />

          {/* Toolbar Toggle */}
          {onToolbarToggle && (
            <ToolbarToggle
              isToolbarVisible={isToolbarVisible}
              onToggle={onToolbarToggle}
            />
          )}
        </div>
      </div>

      {/* Deploy Modal - Separate from DocumentModal */}
<<<<<<< HEAD
      <DeployModal {...deployModalProps} />
=======
      <DeployModal
        isOpen={isDeployModalOpen}
        onClose={() => {
          setIsDeployModalOpen(false)
          setSelectedDeployProject(null)
        }}
        project={
          selectedDeployProject
            ? {
                id: selectedDeployProject.id,
                filename: selectedDeployProject.filename,
                title: selectedDeployProject.filename.replace(/\.[^/.]+$/, ''),
              }
            : null
        }
      />
>>>>>>> 2b717b67
    </div>
  )
}<|MERGE_RESOLUTION|>--- conflicted
+++ resolved
@@ -12,10 +12,8 @@
 import { useEffect, useState, useRef } from 'react'
 import { AutosaveManager } from '@/utils/managers/AutosaveManager'
 import { LuMenu, LuShoppingBag, LuHouse } from 'react-icons/lu'
-<<<<<<< HEAD
 import { useDeployModal } from '@/hooks/useDeployModal'
-=======
->>>>>>> 2b717b67
+
 
 export interface EditorHeaderTabsProps {
   activeTab?: string
@@ -59,7 +57,6 @@
   const [isDocumentModalOpen, setIsDocumentModalOpen] = useState(false)
   const documentButtonRef = useRef<HTMLButtonElement>(null)
 
-<<<<<<< HEAD
   // Deploy modal hook
   const { openDeployModal, deployModalProps } = useDeployModal()
 
@@ -69,14 +66,7 @@
       filename: task.filename
     })
   }
-=======
-  // Deploy modal state
-  const [isDeployModalOpen, setIsDeployModalOpen] = useState(false)
-  const [selectedDeployProject, setSelectedDeployProject] = useState<{
-    id: number
-    filename: string
-  } | null>(null)
->>>>>>> 2b717b67
+
 
   // Mock data for document modal
   const exportTasks = [
@@ -323,14 +313,7 @@
               buttonRef={documentButtonRef}
               exportTasks={exportTasks}
               uploadTasks={uploadTasks}
-<<<<<<< HEAD
               onDeployClick={handleDeployClick}
-=======
-              onDeployClick={(task) => {
-                setSelectedDeployProject(task)
-                setIsDeployModalOpen(true)
-              }}
->>>>>>> 2b717b67
             />
           </div>
 
@@ -348,26 +331,8 @@
       </div>
 
       {/* Deploy Modal - Separate from DocumentModal */}
-<<<<<<< HEAD
       <DeployModal {...deployModalProps} />
-=======
-      <DeployModal
-        isOpen={isDeployModalOpen}
-        onClose={() => {
-          setIsDeployModalOpen(false)
-          setSelectedDeployProject(null)
-        }}
-        project={
-          selectedDeployProject
-            ? {
-                id: selectedDeployProject.id,
-                filename: selectedDeployProject.filename,
-                title: selectedDeployProject.filename.replace(/\.[^/.]+$/, ''),
-              }
-            : null
-        }
-      />
->>>>>>> 2b717b67
+
     </div>
   )
 }