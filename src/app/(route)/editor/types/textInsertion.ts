/**
 * Text insertion feature types
 */

import type { ClipItem } from './index'

export interface TextPosition {
  x: number // Percentage (0-100)
  y: number // Percentage (0-100)
}

export interface TextStyle {
  fontSize: number // In pixels
  fontFamily: string
  color: string
  backgroundColor?: string
  fontWeight: 'normal' | 'bold'
  fontStyle: 'normal' | 'italic'
  textAlign: 'left' | 'center' | 'right'
  textShadow?: string
  borderRadius?: number
  padding?: number
  opacity?: number
}

export interface TextAnimation {
  plugin: string // Plugin name (e.g., 'fadein@2.0.0', 'elastic@2.0.0', or empty string for no animation)
  parameters: Record<string, unknown> // Plugin-specific parameters
}

export interface InsertedText {
  id: string
  content: string
  startTime: number // In seconds
  endTime: number // In seconds
  position: TextPosition
  style: TextStyle
  animation?: TextAnimation
  isSelected?: boolean
  isEditing?: boolean
  createdAt: number
  updatedAt: number
}

export interface TextInsertionState {
  insertedTexts: InsertedText[]
  selectedTextId: string | null
  defaultStyle: TextStyle
  clipboard: InsertedText[]
  // Scenario management
  currentScenario: import('@/app/shared/motiontext').RendererConfigV2 | null
  isScenarioMode: boolean // true: unified scenario rendering, false: individual rendering
}

export interface TextInsertionActions {
  // Text CRUD operations
  addText: (text: Omit<InsertedText, 'id' | 'createdAt' | 'updatedAt'>) => void
  addTextAtCenter: (currentTime: number) => void
  updateText: (id: string, updates: Partial<InsertedText>) => void
  deleteText: (id: string) => void
  duplicateText: (id: string) => void

  // Selection management
  selectText: (id: string | null) => void
  clearSelection: () => void

  // Style management
  updateDefaultStyle: (style: Partial<TextStyle>) => void
  applyStyleToSelected: (style: Partial<TextStyle>) => void

  // Clipboard operations
  copyText: (id: string) => void
  cutText: (id: string) => void
  pasteText: (position: TextPosition, currentTime: number) => void

  // Batch operations
  deleteSelectedTexts: () => void
  moveTexts: (ids: string[], deltaPosition: TextPosition) => void

  // Time management
  getActiveTexts: (currentTime: number) => InsertedText[]
  updateTextTiming: (id: string, startTime: number, endTime: number) => void

  // Animation management
  toggleRotationAnimation: (id: string) => void
  setAnimationPreset: (id: string, preset: RotationPreset) => void
  updateTextAnimation: (id: string, animation: TextAnimation) => void

  // Scenario management
  initializeScenario: (clips?: ClipItem[]) => void
  toggleScenarioMode: () => void
  updateScenario: (
    scenario: import('@/app/shared/motiontext').RendererConfigV2
  ) => void
  addScenarioUpdateListener: (
    listener: (
      scenario: import('@/app/shared/motiontext').RendererConfigV2
    ) => void
  ) => () => void
}

export type TextInsertionSlice = TextInsertionState & TextInsertionActions

// Default values
export const DEFAULT_TEXT_STYLE: TextStyle = {
  fontSize: 24,
  fontFamily: 'Arial, sans-serif',
  color: '#ffffff',
  backgroundColor: 'rgba(0, 0, 0, 0.7)',
  fontWeight: 'bold',
  fontStyle: 'normal',
  textAlign: 'center',
  textShadow: '2px 2px 4px rgba(0, 0, 0, 0.8)',
  borderRadius: 4,
  padding: 8,
  opacity: 1,
}

// 스핀 애니메이션 프리셋
export const ROTATION_PRESETS = {
  NONE: {
    plugin: '',
    parameters: {},
  },
  SUBTLE: {
    plugin: 'spin@2.0.0',
    parameters: {
      fullTurns: 0.25, // 1/4 회전 (90도)
    },
  },
  DYNAMIC: {
    plugin: 'spin@2.0.0',
    parameters: {
      fullTurns: 1.0, // 1번 완전 회전 (360도)
    },
  },
  FLIP_3D: {
    plugin: 'spin@2.0.0',
    parameters: {
      fullTurns: 0.5, // 1/2 회전 (180도)
    },
  },
} as const

export type RotationPreset = keyof typeof ROTATION_PRESETS

export const DEFAULT_TEXT_ANIMATION: TextAnimation = {
<<<<<<< HEAD
  plugin: 'spin@2.0.0', // 기본으로 스핀 애니메이션 적용
  parameters: {
    fullTurns: 0.5, // 기본값: 1/2 회전 (180도)
  },
=======
  plugin: '', // No default animation - empty pluginChain [] works
  parameters: {},
>>>>>>> 19276c41
}

// Helper functions
export const createInsertedText = (
  content: string,
  position: TextPosition,
  startTime: number,
  endTime: number,
  style: Partial<TextStyle> = {},
  animation?: TextAnimation
): Omit<InsertedText, 'id' | 'createdAt' | 'updatedAt'> => {
  return {
    content,
    position,
    startTime,
    endTime,
    style: { ...DEFAULT_TEXT_STYLE, ...style },
    animation: animation || DEFAULT_TEXT_ANIMATION,
    isSelected: false,
    isEditing: false,
  }
}

export const isTextActiveAtTime = (
  text: InsertedText,
  currentTime: number
): boolean => {
  return currentTime >= text.startTime && currentTime <= text.endTime
}

export const getTextDuration = (text: InsertedText): number => {
  return text.endTime - text.startTime
}

export const formatTime = (seconds: number): string => {
  const mins = Math.floor(seconds / 60)
  const secs = Math.floor(seconds % 60)
  return `${mins.toString().padStart(2, '0')}:${secs.toString().padStart(2, '0')}`
}<|MERGE_RESOLUTION|>--- conflicted
+++ resolved
@@ -145,15 +145,8 @@
 export type RotationPreset = keyof typeof ROTATION_PRESETS
 
 export const DEFAULT_TEXT_ANIMATION: TextAnimation = {
-<<<<<<< HEAD
-  plugin: 'spin@2.0.0', // 기본으로 스핀 애니메이션 적용
-  parameters: {
-    fullTurns: 0.5, // 기본값: 1/2 회전 (180도)
-  },
-=======
   plugin: '', // No default animation - empty pluginChain [] works
   parameters: {},
->>>>>>> 19276c41
 }
 
 // Helper functions
