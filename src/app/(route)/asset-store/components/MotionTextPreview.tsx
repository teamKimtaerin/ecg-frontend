/**
 * Motion Text Renderer 미리보기 컴포넌트 (with react-moveable)
 * 검정 배경 비디오 위에 애니메이션 자막을 렌더링하여 무한 루프 재생
 */

'use client'

import { type BaseComponentProps } from '@/lib/utils'
import { clsx } from 'clsx'
import React, { useCallback, useEffect, useRef, useState } from 'react'
import Moveable, { OnDrag, OnResize, OnRotate } from 'react-moveable'
import { useMotionTextRenderer } from '../hooks/useMotionTextRenderer'
import {
  generateLoopedScenarioV2,
  getDefaultParameters,
  loadPluginManifest,
  validateAndNormalizeParams,
  type PluginManifest,
  type PreviewSettings,
} from '../utils/scenarioGenerator'

interface MotionTextPreviewProps extends BaseComponentProps {
  manifestFile: string
  pluginKey?: string // Full plugin key like "typewriter@2.0.0"
  text?: string
  onParameterChange?: (params: Record<string, unknown>) => void
  onManifestLoad?: (manifest: PluginManifest) => void
  onError?: (error: string) => void
  onTextChange?: (newText: string) => void
}

export const MotionTextPreview = React.forwardRef<
  { updateParameters: (params: Record<string, unknown>) => void },
  MotionTextPreviewProps
>(
  (
    {
      manifestFile,
      pluginKey,
      text = 'SAMPLE TEXT',
      onParameterChange,
      onManifestLoad,
      onError,
      onTextChange,
      className,
    },
    ref
  ) => {
    // State
    const [manifest, setManifest] = useState<PluginManifest | null>(null)
    const [extractedPluginKey, setExtractedPluginKey] = useState<string | null>(
      null
    )
    const [parameters, setParameters] = useState<Record<string, unknown>>({})
    const [position, setPosition] = useState({ x: 136, y: 152 }) // 초기값은 512x384 기준 중앙 (계산 후 조정됨)
    const [size, setSize] = useState({ width: 240, height: 80 })
    const [showControls, setShowControls] = useState(false)
    const [rotationDeg, setRotationDeg] = useState(0)
    const [isInteracting, setIsInteracting] = useState(false)
    const hideControlsTimerRef = useRef<NodeJS.Timeout | null>(null)
    const [moveableTarget, setMoveableTarget] = useState<HTMLElement | null>(
      null
    )
    const [isDragging, setIsDragging] = useState(false) // Flag to prevent updates during interaction
    const [showSimpleText, setShowSimpleText] = useState(false) // Show simple text during drag for performance
    const [isEditingText, setIsEditingText] = useState(false) // Text editing mode
    const [editingText, setEditingText] = useState(text) // Temporary text during editing

    // Refs
    const stageRef = useRef<HTMLDivElement>(null)
    const stageSizeRef = useRef<{ width: number; height: number }>({
      width: 512,
      height: 384,
    })
    const textBoxRef = useRef<HTMLDivElement>(null)
    const firstLoadDoneRef = useRef(false)
    const updateTimerRef = useRef<number | null>(null)
    const hasScaledFromInitialRef = useRef(false)
    const editInputRef = useRef<HTMLInputElement>(null)

    // Stable error handler to avoid re-creating callbacks each render
    const onRendererError = useCallback(
      (err: Error) => {
        console.error('Motion Text Renderer Error:', err)
        onError?.(err.message)
      },
      [onError]
    )

    // Motion Text Renderer Hook
    const {
      containerRef,
      videoRef,
      isLoading,
      // isPlaying,
      error,
      status,
      loadScenario,
      initializeRenderer,
      play,
      pause,
    } = useMotionTextRenderer({
      autoPlay: true,
      loop: true,
      onError: onRendererError,
    })

    /**
     * 플러그인 manifest 로드
     */
    useEffect(() => {
      const loadManifest = async () => {
        try {
          // Use provided pluginKey or extract from manifestFile path
          const pluginName =
            pluginKey || manifestFile.split('/').slice(-2, -1)[0] // '/plugin/rotation@1.0.0/manifest.json' -> 'rotation@1.0.0'
          setExtractedPluginKey(pluginName)

          const serverBase = (
            process.env.NEXT_PUBLIC_MOTIONTEXT_PLUGIN_ORIGIN ||
            'http://localhost:3300'
          ).replace(/\/$/, '')
          const loadedManifest = await loadPluginManifest(pluginName, {
            mode: 'server',
            serverBase,
          })
          setManifest(loadedManifest)

          // 상위 컴포넌트에 manifest 전달
          if (onManifestLoad) {
            onManifestLoad(loadedManifest)
          }

          // 기본 파라미터 설정
          const defaultParams = getDefaultParameters(loadedManifest)
          setParameters(defaultParams)

          if (onParameterChange) {
            onParameterChange(defaultParams)
          }

          // Plugin loading is handled by motiontext-renderer
        } catch (error) {
          console.error('Failed to load manifest:', error)
          if (onError) {
            onError('플러그인 설정을 불러올 수 없습니다')
          }
        }
      }

      if (manifestFile) {
        loadManifest()
      }
    }, [manifestFile, pluginKey, onError, onParameterChange, onManifestLoad])

    /**
     * 렌더러 초기화
     */
    useEffect(() => {
      if (containerRef.current && videoRef.current) {
        initializeRenderer()
      }
    }, [containerRef, videoRef, initializeRenderer]) // Include required dependencies

    /**
     * 시나리오 업데이트 및 로드
     */
    const updateScenario = useCallback(async () => {
      if (!manifest) return

      try {
        console.log(
          '[MotionTextPreview] updateScenario called for plugin:',
          manifest.name
        )
        // Debug: compare drag-box visual center vs scenario input center
        const STAGE_W = stageSizeRef.current.width
        const STAGE_H = stageSizeRef.current.height

        // 현재 드래그 박스의 중앙 위치 계산
        const boxCenterX = position.x + size.width / 2
        const boxCenterY = position.y + size.height / 2

        const boxCenter = {
          x: boxCenterX,
          y: boxCenterY,
        }
        const normalizedCenter = {
          x: Math.max(0, Math.min(1, boxCenter.x / STAGE_W)),
          y: Math.max(0, Math.min(1, boxCenter.y / STAGE_H)),
        }

        const validatedParams = validateAndNormalizeParams(parameters, manifest)

        // Calculate proportional font size based on box dimensions
        const avgDimension = (size.width + size.height) / 2
        const fontSizeRel = Math.max(
          0.03,
          Math.min(0.15, (avgDimension / stageSizeRef.current.width) * 0.15)
        )

        const settings: PreviewSettings = {
          text,
          position: {
            x: boxCenterX - size.width / 2, // 중앙 기준으로 top-left 계산
            y: boxCenterY - size.height / 2,
          },
          size,
          pluginParams: validatedParams,
          rotationDeg,
          fontSizeRel,
        }

        // Convert current stage space to generator's 512x384 base for normalization
        const baseW = 512
        const baseH = 384
        const scaleX = baseW / stageSizeRef.current.width
        const scaleY = baseH / stageSizeRef.current.height

        // 중앙 위치를 기준으로 변환
        const centerXInBase = boxCenterX * scaleX
        const centerYInBase = boxCenterY * scaleY
        const scaledWidth = settings.size.width * scaleX
        const scaledHeight = settings.size.height * scaleY

        const settingsForGenerator = {
          ...settings,
          position: {
            x: centerXInBase - scaledWidth / 2, // 512x384 기준 중앙 위치에서 top-left 계산
            y: centerYInBase - scaledHeight / 2,
          },
          size: {
            width: scaledWidth,
            height: scaledHeight,
          },
        }

<<<<<<< HEAD
        // Debug logging after all variables are calculated
        console.log('[PosCompare] DragBox center (px):', {
          x: boxCenterX,
          y: boxCenterY,
        })
        console.log('[PosCompare] Current stage size:', {
          width: STAGE_W,
          height: STAGE_H,
        })
        console.log('[PosCompare] Center in base (512x384):', {
          x: centerXInBase,
          y: centerYInBase,
        })
        console.log(
          '[PosCompare] Final position for generator:',
          settingsForGenerator.position
        )
        console.log('[PosCompare] Box TL/Size/Rot:', {
          tl: position,
          size,
          rotationDeg,
        })

=======
>>>>>>> 19276c41
        /* eslint-disable @typescript-eslint/no-explicit-any */
        const scenario = generateLoopedScenarioV2(
          extractedPluginKey || manifest.name, // Use plugin key with version
          settingsForGenerator as any,
          3
        ) as any
        await loadScenario(scenario as any, {
          silent: firstLoadDoneRef.current,
        })
        /* eslint-enable @typescript-eslint/no-explicit-any */
        console.log('[MotionTextPreview] Scenario loaded successfully')
        // Attempt to probe DOM to estimate rendered group/text center (best-effort)
        setTimeout(() => {
          const cont = containerRef.current
          if (!cont) return
          const rect = cont.getBoundingClientRect()
          // Heuristic: find the first element that carries effects root or text
          const textEl = cont.querySelector(
            '[data-mtx-effects-root], .typewriter-effect, .scalepop-text, .slideup-text, .fade-in-stagger-text, .elastic-bounce-text, .glitch-container, .rotation-container, .magnetic-text'
          ) as HTMLElement | null
          if (textEl) {
            const r = textEl.getBoundingClientRect()
            const center = {
              x: r.left + r.width / 2 - rect.left,
              y: r.top + r.height / 2 - rect.top,
            }
            console.log(
              '[PosCompare] Rendered text center (px, approx):',
              center
            )
          } else {
            console.log(
              '[PosCompare] Rendered text element not found for center probe'
            )
          }
        }, 150)

        // 처음 로드할 때만 자동으로 재생 시작 (컨트롤이 열려있지 않은 상태)
        if (!firstLoadDoneRef.current && !showControls) {
          play()
        }
        firstLoadDoneRef.current = true
      } catch (error) {
        console.error('Failed to update scenario:', error)
        if (onError) {
          onError('애니메이션을 업데이트할 수 없습니다')
        }
      }
    }, [
      manifest,
      parameters,
      text,
      position,
      size,
      rotationDeg,
      loadScenario,
      onError,
      containerRef,
      play,
      showControls,
      extractedPluginKey,
    ])

    /**
     * 파라미터, 위치, 크기, 회전 변경 시 시나리오 업데이트 (드래그 중이 아닐 때만)
     */
    useEffect(() => {
      // 드래그 중이면 업데이트 중지
      if (isDragging) {
        return
      }

      if (updateTimerRef.current) {
        window.clearTimeout(updateTimerRef.current)
        updateTimerRef.current = null
      }
      // 드래그가 아닌 경우에만 업데이트 (예: 파라미터 변경)
      const delay = 50
      updateTimerRef.current = window.setTimeout(() => {
        void updateScenario()
      }, delay)
      return () => {
        if (updateTimerRef.current) {
          window.clearTimeout(updateTimerRef.current)
          updateTimerRef.current = null
        }
      }
    }, [
      manifest,
      parameters,
      position,
      size,
      rotationDeg,
      isDragging,
      updateScenario,
    ]) // Include updateScenario dependency

    /**
     * 텍스트 변경은 별도로 더 긴 디바운스 적용 (드래그 중이 아닐 때만)
     */
    useEffect(() => {
      // 드래그 중이면 텍스트 업데이트도 중지
      if (isDragging) {
        return
      }

      const textUpdateTimerRef = window.setTimeout(() => {
        void updateScenario()
      }, 200)
      return () => {
        window.clearTimeout(textUpdateTimerRef)
      }
    }, [text, isDragging, updateScenario]) // Include updateScenario dependency

    /**
     * editingText를 text와 동기화
     */
    useEffect(() => {
      if (!isEditingText) {
        setEditingText(text)
      }
    }, [text, isEditingText])

    // Shallow compare helper to avoid useless updates
    const shallowEqual = (
      a: Record<string, unknown>,
      b: Record<string, unknown>
    ) => {
      const ak = Object.keys(a)
      const bk = Object.keys(b)
      if (ak.length !== bk.length) return false
      for (const k of ak) {
        if (a[k] !== b[k]) return false
      }
      return true
    }

    // Expose imperative API for parent to push parameter updates
    React.useImperativeHandle(
      ref,
      () => ({
        updateParameters: (next: Record<string, unknown>) => {
          setParameters((prev) => (shallowEqual(prev, next) ? prev : next))
        },
      }),
      []
    )

    /**
     * 컨테이너 크기 관찰하여 반응형 처리
     */
    useEffect(() => {
      const el = stageRef.current
      if (!el) return

      const ro = new ResizeObserver((entries) => {
        const entry = entries[0]
        const cr = entry.contentRect
        const newW = Math.max(1, cr.width)
        const newH = Math.max(1, cr.height)

        const prev = stageSizeRef.current
        // 비율 유지해서 좌표/사이즈 스케일링
        if (prev.width !== newW || prev.height !== newH) {
          const scaleX = newW / prev.width
          const scaleY = newH / prev.height

          stageSizeRef.current = { width: newW, height: newH }

          // 최초 측정 시에도 스케일링하여 초기 640x360 값을 화면 크기에 맞춤
          setPosition((p) => ({ x: p.x * scaleX, y: p.y * scaleY }))
          setSize((s) => ({
            width: s.width * scaleX,
            height: s.height * scaleY,
          }))
        }
      })

      ro.observe(el)
      // 초기 값 보정 (마운트 직후 값 확보)
      const rect = el.getBoundingClientRect()
      stageSizeRef.current = {
        width: rect.width || 512,
        height: rect.height || 384,
      }
      if (!hasScaledFromInitialRef.current) {
        // 초기 512x384 기준값을 실제 크기로 스케일 1회 적용
        const scaleX = stageSizeRef.current.width / 512
        const scaleY = stageSizeRef.current.height / 384

        // 크기를 먼저 스케일링
        const scaledWidth = 240 * scaleX
        const scaledHeight = 80 * scaleY

        // 중앙 정렬을 위한 위치 계산
        const centerX = (stageSizeRef.current.width - scaledWidth) / 2
        const centerY = (stageSizeRef.current.height - scaledHeight) / 2

        setPosition({ x: centerX, y: centerY })
        setSize({ width: scaledWidth, height: scaledHeight })
        hasScaledFromInitialRef.current = true
      }

      return () => {
        ro.disconnect()
      }
    }, [])

    /**
     * 컨트롤 숨기기 타이머 설정 및 애니메이션 재개
     */
    const scheduleHideControls = useCallback(() => {
      if (hideControlsTimerRef.current) {
        clearTimeout(hideControlsTimerRef.current)
      }
      hideControlsTimerRef.current = setTimeout(() => {
        setShowControls(false)
        setIsInteracting(false)
        play() // 컨트롤 숨길 때 애니메이션 재개
      }, 2000) // 2초 후 자동 숨김
    }, [play])

    /**
     * 프리뷰 영역 클릭 시 컨트롤 표시 및 애니메이션 일시정지
     */
    const handlePreviewClick = useCallback(
      (e: React.MouseEvent) => {
        // 드래그 박스 외부 클릭 시
        if (!(e.target as HTMLElement).closest('.drag-box')) {
          if (!showControls) {
            pause() // 컨트롤 열 때 애니메이션 일시정지
          }
          setShowControls(true)
          scheduleHideControls()
        }
      },
      [scheduleHideControls, pause, showControls]
    )

    /**
     * 더블클릭 시 텍스트 편집 모드 시작
     */
    const handleDoubleClick = useCallback(
      (e: React.MouseEvent) => {
        e.stopPropagation()
        setIsEditingText(true)
        setShowControls(true)
        pause() // 편집 중 애니메이션 일시정지
        // 다음 틱에서 input에 포커스
        setTimeout(() => {
          editInputRef.current?.focus()
          editInputRef.current?.select()
        }, 0)
      },
      [pause]
    )

    /**
     * 텍스트 편집 완료
     */
    const handleEditComplete = useCallback(() => {
      setIsEditingText(false)
      if (onTextChange && editingText !== text) {
        onTextChange(editingText)
      }
      scheduleHideControls()
    }, [editingText, text, onTextChange, scheduleHideControls])

    /**
     * 텍스트 편집 취소
     */
    const handleEditCancel = useCallback(() => {
      setIsEditingText(false)
      setEditingText(text) // 원래 텍스트로 복원
      scheduleHideControls()
    }, [text, scheduleHideControls])

    /**
     * 편집 input 키 이벤트 처리
     */
    const handleEditKeyDown = useCallback(
      (e: React.KeyboardEvent<HTMLInputElement>) => {
        if (e.key === 'Enter') {
          e.preventDefault()
          handleEditComplete()
        } else if (e.key === 'Escape') {
          e.preventDefault()
          handleEditCancel()
        }
      },
      [handleEditComplete, handleEditCancel]
    )

    /**
     * Moveable 드래그 이벤트 처리 (위치 정확한 계산)
     */
    const handleDrag = useCallback(
      (e: OnDrag) => {
        // Moveable이 제공하는 절대 좌표를 그대로 사용하고,
        // transform 기반 이동은 사용하지 않는다 (이중 적용 방지)
        const stageW = stageSizeRef.current.width
        const stageH = stageSizeRef.current.height
        const newX = Math.max(0, Math.min(stageW - size.width, e.left))
        const newY = Math.max(0, Math.min(stageH - size.height, e.top))

        setPosition({ x: newX, y: newY })
        // e.target.style.transform 는 설정하지 않는다. (left/top만 반영)
      },
      [size]
    )

    /**
     * Moveable 리사이즈 이벤트 처리
     */
    const handleResize = useCallback((e: OnResize) => {
      const stageW = stageSizeRef.current.width
      const stageH = stageSizeRef.current.height
      const newWidth = Math.max(100, Math.min(stageW, e.width))
      const newHeight = Math.max(60, Math.min(stageH, e.height))

      // Moveable이 계산한 절대 좌표 사용 (top-left 이동 포함)
      // transform 을 적용하지 않고 상태로만 반영해 싱크를 유지한다.
      const newLeft = Math.max(0, Math.min(stageW - newWidth, e.drag.left))
      const newTop = Math.max(0, Math.min(stageH - newHeight, e.drag.top))

      setSize({ width: newWidth, height: newHeight })
      setPosition({ x: newLeft, y: newTop })

      // DOM 즉시 반영을 위해 크기만 직접 설정 (transform은 설정하지 않음)
      e.target.style.width = `${newWidth}px`
      e.target.style.height = `${newHeight}px`
    }, [])

    /**
     * Moveable 회전 이벤트 처리
     */
    const handleRotate = useCallback((e: OnRotate) => {
      // 회전만 상태로 관리하고 transform 기반 이동은 적용하지 않음
      setRotationDeg(e.rotate)
    }, [])

    /**
     * Moveable 조작 종료 시 - 시나리오 업데이트 실행 및 애니메이션 재개
     */
    const handleMoveableEnd = useCallback(() => {
      setIsInteracting(false)
      setIsDragging(false)
      setShowSimpleText(false) // 단순 텍스트 표시 종료
      scheduleHideControls()
      // Debug snapshot at drag end
      const dragEndBoxCenter = {
        x: position.x + size.width / 2,
        y: position.y + size.height / 2,
      }
      console.log(
        '[PosCompare][DragEnd] boxCenter(px)=',
        dragEndBoxCenter,
        'TL/Size/Rot=',
        {
          tl: position,
          size,
          rotationDeg,
        }
      )
      // 조작 완료 후에만 시나리오 업데이트
      void updateScenario()
      play() // 드래그 완료 시 애니메이션 재개
    }, [
      scheduleHideControls,
      updateScenario,
      play,
      position,
      size,
      rotationDeg,
    ])

    /**
     * Moveable 조작 시작 시 - 초기 위치 저장 및 애니메이션 일시정지
     */
    const handleMoveableStart = useCallback(() => {
      setIsInteracting(true)
      setIsDragging(true)
      setShowControls(true)
      setShowSimpleText(true) // 단순 텍스트 표시 시작
      pause() // 드래그 시작 시 애니메이션 일시정지
      if (hideControlsTimerRef.current) {
        clearTimeout(hideControlsTimerRef.current)
      }
    }, [pause])

    /**
     * 텍스트 박스 ref 설정
     */
    useEffect(() => {
      if (textBoxRef.current) {
        setMoveableTarget(textBoxRef.current)
      }
    }, [showControls])

    /**
     * 파라미터 변경 핸들러 (외부에서 호출)
     */
    const updateParameters = useCallback(
      (newParams: Record<string, unknown>) => {
        setParameters((prev) => ({ ...prev, ...newParams }))
      },
      []
    )

    // 외부에서 접근할 수 있도록 useImperativeHandle로 함수 노출
    React.useImperativeHandle(
      ref,
      () => ({
        updateParameters,
      }),
      [updateParameters]
    )

    return (
      <div
        className={clsx(
          'relative bg-black rounded-lg overflow-visible cursor-pointer w-128 h-96',
          className
        )}
        onClick={handlePreviewClick}
        onDoubleClick={handleDoubleClick}
        ref={stageRef}
      >
        {/* 검정 배경 */}
        <div className="absolute inset-0 w-full h-full bg-gradient-to-br from-gray-900 to-black">
          {/* Hidden video element for renderer attachment (sizing/ticking) */}
          <video
            ref={videoRef}
            className="w-full h-full absolute inset-0"
            style={{ opacity: 0 }}
            muted
            playsInline
          />
        </div>

        {/* Motion Text Renderer 컨테이너 - visibility로 드래그 중 숨김 */}
        <div
          ref={containerRef}
          className="absolute inset-0 pointer-events-none"
          style={{ visibility: isDragging ? 'hidden' : 'visible' }}
        />

        {/* 드래그 중 단순 텍스트 표시 (성능 최적화) */}
        {showSimpleText && (
          <div
            className="absolute flex items-center justify-center text-white font-sans"
            style={{
              left: 0,
              top: 0,
              width: `${size.width}px`,
              height: `${size.height}px`,
              fontSize: `${(() => {
                const avg = (size.width + size.height) / 2
                const fontSizeRel = Math.max(
                  0.03,
                  Math.min(0.15, (avg / stageSizeRef.current.width) * 0.15)
                )
                return fontSizeRel * stageSizeRef.current.height
              })()}px`,
              transform: `translate3d(${position.x}px, ${position.y}px, 0) rotate(${rotationDeg}deg)`,
              transformOrigin: 'center center',
              pointerEvents: 'none',
              zIndex: 10,
              willChange: 'transform',
              textAlign: 'center',
            }}
          >
            {text}
          </div>
        )}

        {/* 텍스트 편집 Input (편집 모드일 때) */}
        {isEditingText && (
          <div
            className="absolute z-20 flex items-center justify-center"
            style={{
              left: `${position.x}px`,
              top: `${position.y}px`,
              width: `${size.width}px`,
              height: `${size.height}px`,
              transform: `rotate(${rotationDeg}deg)`,
              transformOrigin: 'center center',
            }}
          >
            <input
              ref={editInputRef}
              type="text"
              value={editingText}
              onChange={(e) => setEditingText(e.target.value)}
              onKeyDown={handleEditKeyDown}
              onBlur={handleEditComplete}
              className="w-full h-full bg-transparent text-white text-center border-2 border-blue-400 rounded focus:outline-none focus:border-blue-300"
              style={{
                fontSize: `${(() => {
                  const avg = (size.width + size.height) / 2
                  const fontSizeRel = Math.max(
                    0.03,
                    Math.min(0.15, (avg / stageSizeRef.current.width) * 0.15)
                  )
                  return fontSizeRel * stageSizeRef.current.height
                })()}px`,
                fontFamily: 'inherit',
              }}
            />
          </div>
        )}

        {/* 드래그 가능한 텍스트 박스 (편집용 - 컨트롤 표시 시에만) */}
        {showControls && !isEditingText && (
          <div
            ref={textBoxRef}
            className={clsx(
              'drag-box absolute border-2 border-dashed cursor-move',
              'bg-blue-500/10 backdrop-blur-sm',
              !isInteracting && 'animate-pulse'
            )}
            style={{
              left: `${position.x}px`,
              top: `${position.y}px`,
              width: `${size.width}px`,
              height: `${size.height}px`,
              transform: `rotate(${rotationDeg}deg)`,
              transformOrigin: 'center center',
            }}
          >
            {/* 위치 표시 (편집 중일 때) */}
            {isInteracting && (
              <div className="absolute -top-6 left-0 text-xs text-blue-400 bg-gray-900/90 px-2 py-1 rounded">
                {Math.round(position.x)}, {Math.round(position.y)} •{' '}
                {Math.round(size.width)}×{Math.round(size.height)} •{' '}
                {Math.round(rotationDeg)}°
              </div>
            )}
          </div>
        )}

        {/* React Moveable 컴포넌트 */}
        {showControls && !isEditingText && moveableTarget && (
          <Moveable
            target={moveableTarget}
            draggable={true}
            resizable={true}
            rotatable={true}
            throttleDrag={0}
            throttleResize={0}
            throttleRotate={0}
            origin={false}
            edge={false}
            renderDirections={['nw', 'ne', 'sw', 'se']}
            rotationPosition={'top'}
            bounds={{
              left: 0,
              top: 0,
              right: stageSizeRef.current.width,
              bottom: stageSizeRef.current.height,
            }}
            onDragStart={handleMoveableStart}
            onDrag={handleDrag}
            onDragEnd={handleMoveableEnd}
            onResizeStart={handleMoveableStart}
            onResize={handleResize}
            onResizeEnd={handleMoveableEnd}
            onRotateStart={handleMoveableStart}
            onRotate={handleRotate}
            onRotateEnd={handleMoveableEnd}
            className="moveable-control"
          />
        )}

        {/* 도움말 텍스트 (컨트롤 미표시 시) */}
        {!showControls && !isLoading && !error && (
          <div className="absolute bottom-4 left-1/2 transform -translate-x-1/2 text-xs text-gray-500 animate-pulse">
            화면을 클릭하여 위치 조정
          </div>
        )}

        {/* 로딩/상태 표시 */}
        {(isLoading || error) && (
          <div className="absolute inset-0 flex items-center justify-center bg-black/50">
            {isLoading && (
              <div className="text-white text-center">
                <div className="animate-spin w-6 h-6 border-2 border-white border-t-transparent rounded-full mx-auto mb-2" />
                <div className="text-sm">{status}</div>
              </div>
            )}
            {error && (
              <div className="text-red-400 text-center text-sm">
                오류: {error}
              </div>
            )}
          </div>
        )}

        {/* Moveable 컨트롤 스타일 */}
        <style jsx global>{`
          .moveable-control .moveable-line {
            background: #3b82f6 !important;
          }
          .moveable-control .moveable-control {
            background: #3b82f6 !important;
            border: 2px solid #ffffff !important;
          }
          .moveable-control .moveable-rotation {
            background: #10b981 !important;
            border: 2px solid #ffffff !important;
          }
          .moveable-control .moveable-direction {
            background: #3b82f6 !important;
            border: 2px solid #ffffff !important;
          }
        `}</style>
      </div>
    )
  }
)

MotionTextPreview.displayName = 'MotionTextPreview'<|MERGE_RESOLUTION|>--- conflicted
+++ resolved
@@ -235,7 +235,6 @@
           },
         }
 
-<<<<<<< HEAD
         // Debug logging after all variables are calculated
         console.log('[PosCompare] DragBox center (px):', {
           x: boxCenterX,
@@ -259,8 +258,6 @@
           rotationDeg,
         })
 
-=======
->>>>>>> 19276c41
         /* eslint-disable @typescript-eslint/no-explicit-any */
         const scenario = generateLoopedScenarioV2(
           extractedPluginKey || manifest.name, // Use plugin key with version
@@ -322,6 +319,7 @@
       play,
       showControls,
       extractedPluginKey,
+      extractedPluginKey,
     ])
 
     /**
