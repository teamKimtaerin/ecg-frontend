'use client'

import { AssetCard } from '@/app/(route)/asset-store/components/AssetCard'
import { AssetModal } from '@/app/(route)/asset-store/components/AssetModal'
import { AssetSidebar } from '@/app/(route)/asset-store/components/AssetSidebar'
import { AssetCreationModal } from '@/app/(route)/asset-store/components/creation'
import Header from '@/components/NewLandingPage/Header'
import { TRANSITIONS } from '@/lib/utils'
import { AssetItem } from '@/types/asset-store'
import { clsx } from 'clsx'
import { useRouter } from 'next/navigation'
import { useEffect, useState, useMemo } from 'react'
import { LuSearch, LuChevronDown } from 'react-icons/lu'
import { useAuthStatus } from '@/hooks/useAuthStatus'

// 메인 페이지 컴포넌트
export default function AssetPage() {
  const router = useRouter()
  const { isLoggedIn, user, isLoading: authLoading } = useAuthStatus()
  const [searchTerm, setSearchTerm] = useState('')
  const [selectedAsset, setSelectedAsset] = useState<AssetItem | null>(null)
  const [isModalOpen, setIsModalOpen] = useState(false)
  const [isCreationModalOpen, setIsCreationModalOpen] = useState(false)
  const [activeFilter, setActiveFilter] = useState('All')
  const [sortOrder, setSortOrder] = useState('favorites') // 기본값: 즐겨찾기
  const [showSortDropdown, setShowSortDropdown] = useState(false)
  const [contentType, setContentType] = useState<'effects' | 'templates'>(
    'effects'
  ) // 트/템플릿 토글

  const [assets, setAssets] = useState<AssetItem[]>([])
  const [templates, setTemplates] = useState<AssetItem[]>([])

  // 현재 데이터 소스 결정
  const currentData = contentType === 'effects' ? assets : templates
  console.log(
    'Current content type:',
    contentType,
    'Data length:',
    currentData.length
  )

  // 카테고리 필터 버튼 목록 - 이펙트/템플릿에 따라 동적으로 계산
  const categoryFilters = useMemo(() => {
    if (contentType === 'effects') {
      return [
        { id: 'All', label: '전체', count: assets.length },
        {
          id: 'Smooth',
          label: '부드러운',
          count: assets.filter((asset) => asset.category === 'Smooth').length,
        },
        {
          id: 'Dynamic',
          label: '역동적',
          count: assets.filter((asset) => asset.category === 'Dynamic').length,
        },
        {
          id: 'Unique',
          label: '독특한',
          count: assets.filter((asset) => asset.category === 'Unique').length,
        },
        {
          id: 'Text',
          label: '텍스트 효과',
          count: assets.filter((asset) => asset.tags?.includes('text')).length,
        },
        {
          id: 'CWI',
          label: 'CWI 전용',
          count: assets.filter((asset) => asset.tags?.includes('cwi')).length,
        },
        {
          id: 'Animation',
          label: '애니메이션',
          count: assets.filter(
            (asset) =>
              asset.tags?.includes('gsap') || asset.tags?.includes('animation')
          ).length,
        },
        {
          id: 'Popular',
          label: '인기',
          count: assets.filter((asset) => (asset.downloads || 0) > 1000).length,
        },
      ]
    } else {
      // 템플릿용 카테고리
      return [
        { id: 'All', label: '전체', count: templates.length },
        {
          id: 'Cards',
          label: '카드',
          count: templates.filter((template) => template.category === 'Cards')
            .length,
        },
        {
          id: 'Effects',
          label: '이펙트',
          count: templates.filter((template) => template.category === 'Effects')
            .length,
        },
        {
          id: 'Basic',
          label: '기본',
          count: templates.filter((template) => template.category === 'Basic')
            .length,
        },
        {
          id: 'Themes',
          label: '테마',
          count: templates.filter((template) => template.category === 'Themes')
            .length,
        },
        {
          id: 'Modern',
          label: '모던',
          count: templates.filter((template) => template.category === 'Modern')
            .length,
        },
        {
          id: 'Retro',
          label: '레트로',
          count: templates.filter((template) => template.category === 'Retro')
            .length,
        },
      ]
    }
  }, [contentType, assets, templates])

  useEffect(() => {
    const loadData = async () => {
      try {
        // 이펙트 데이터를 DB API에서 로드
        const { getAssets } = await import('@/services/assetsService')
        const assetsData = await getAssets()

        const origin = (
          process.env.NEXT_PUBLIC_MOTIONTEXT_PLUGIN_ORIGIN ||
          'http://localhost:80'
        ).replace(/\/$/, '')

        const resolvedAssets = assetsData.map((asset) => {
          if (asset?.pluginKey) {
            const base = `${origin}/plugins/${asset.pluginKey}`
            return {
              ...asset,
              thumbnail: `${base}/${asset.thumbnailPath || 'assets/thumbnail.svg'}`,
              manifestFile: `${base}/manifest.json`,
            }
          }
          return asset
        })
        setAssets(resolvedAssets)

        // 템플릿 데이터 로드
        const templatesResponse = await fetch(
          '/asset-store/templates-database.json'
        )
        const templatesData = await templatesResponse.json()
        console.log('Loaded templates:', templatesData.templates)
        setTemplates(templatesData.templates)

        setIsLoading(false)
      } catch (error) {
        console.error('Failed to load data:', error)
        setIsLoading(false)
      }
    }
    loadData()
  }, [])
  const [isLoading, setIsLoading] = useState(true)

  // 사용자 즐겨찾기 목록 상태 (localStorage에서 로드)
  const [userFavorites, setUserFavorites] = useState<Set<string>>(() => {
    if (typeof window !== 'undefined') {
      const saved = localStorage.getItem('asset-favorites')
      if (saved) {
        try {
          const parsedFavorites = JSON.parse(saved)
          return new Set(Array.isArray(parsedFavorites) ? parsedFavorites : [])
        } catch (error) {
          console.error('Failed to parse saved favorites:', error)
        }
      }
    }
    return new Set()
  })

  // selectedAsset의 즐겨찾기 상태를 userFavorites와 동기화
  useEffect(() => {
    if (selectedAsset) {
      const currentFavoriteStatus = userFavorites.has(selectedAsset.id)
      if (selectedAsset.isFavorite !== currentFavoriteStatus) {
        setSelectedAsset((prev) =>
          prev
            ? {
                ...prev,
                isFavorite: currentFavoriteStatus,
              }
            : null
        )
      }
    }
  }, [userFavorites, selectedAsset])

  const handleCardClick = (asset: AssetItem) => {
    const assetWithFavoriteStatus = {
      ...asset,
      isFavorite: userFavorites.has(asset.id),
    }
    setSelectedAsset(assetWithFavoriteStatus)
    setIsModalOpen(true)
  }

  const handleAssetChange = (asset: AssetItem) => {
    const assetWithFavoriteStatus = {
      ...asset,
      isFavorite: userFavorites.has(asset.id),
    }
    setSelectedAsset(assetWithFavoriteStatus)
  }

  const handleUploadClick = () => {
    setIsCreationModalOpen(true)
  }

  const handleAssetSave = (asset: AssetItem) => {
    console.log('새 에셋 저장:', asset)
    // TODO: 실제 저장 로직 구현
    setIsCreationModalOpen(false)
  }

  // Header event handlers
  const handleTryClick = () => {
    router.push('/editor')
  }

  const handleLoginClick = () => {
    router.push('/auth')
  }

  const handleAddToCart = () => {
    console.log('아이템이 카트에 추가되었습니다:', selectedAsset?.title)
  }

  const handleLikeClick = (assetId: string) => {
    setAssets((prevAssets) =>
      prevAssets.map((asset) =>
        asset.id === assetId
          ? { ...asset, likes: (asset.likes || 0) + 1 }
          : asset
      )
    )
  }

  const handleFavoriteToggle = (assetId: string) => {
    setUserFavorites((prev) => {
      const newFavorites = new Set(prev)
      if (newFavorites.has(assetId)) {
        newFavorites.delete(assetId)
      } else {
        newFavorites.add(assetId)
      }

      // localStorage에 저장
      if (typeof window !== 'undefined') {
        localStorage.setItem(
          'asset-favorites',
          JSON.stringify(Array.from(newFavorites))
        )
<<<<<<< HEAD
        // Custom event for same-tab synchronization
        console.log(
          'Asset Store - Favorites updated:',
          Array.from(newFavorites)
        )
        window.dispatchEvent(
          new CustomEvent('asset-favorites-updated', {
            detail: Array.from(newFavorites),
          })
        )
=======
>>>>>>> a57064f2
      }

      return newFavorites
    })
  }

  // 정렬 옵션
  const sortOptions = [
    { value: 'favorites', label: '즐겨찾기' },
    { value: 'likes', label: '좋아요순' },
    { value: 'popular', label: '인기순' },
    { value: 'latest', label: '최신순' },
  ]

  // 정렬 핸들러
  const handleSortChange = (newSortOrder: string) => {
    setSortOrder(newSortOrder)
    setShowSortDropdown(false)
  }

  const filteredAndSortedAssets = useMemo(() => {
    // userFavorites 상태를 반영한 데이터
    const dataWithFavoriteStatus = currentData.map((item) => ({
      ...item,
      isFavorite: userFavorites.has(item.id),
    }))

    // 필터링
    const filtered = dataWithFavoriteStatus.filter((item) => {
      const matchesSearch = item.title
        .toLowerCase()
        .includes(searchTerm.toLowerCase())

      // 카테고리 필터링 로직 확장
      let matchesCategory = true
      if (contentType === 'effects') {
        switch (activeFilter) {
          case 'All':
            matchesCategory = true
            break
          case 'Smooth':
          case 'Dynamic':
          case 'Unique':
            matchesCategory = item.category === activeFilter
            break
          case 'Text':
            matchesCategory = item.tags?.includes('text') || false
            break
          case 'CWI':
            matchesCategory = item.tags?.includes('cwi') || false
            break
          case 'Animation':
            matchesCategory =
              item.tags?.includes('gsap') ||
              item.tags?.includes('animation') ||
              false
            break
          case 'Popular':
            matchesCategory = (item.downloads || 0) > 1000
            break
          default:
            matchesCategory = item.category === activeFilter
        }
      } else {
        // 템플릿 필터링
        switch (activeFilter) {
          case 'All':
            matchesCategory = true
            break
          case 'Cards':
          case 'Effects':
          case 'Basic':
          case 'Themes':
          case 'Modern':
          case 'Retro':
            matchesCategory = item.category === activeFilter
            break
          default:
            matchesCategory = item.category === activeFilter
        }
      }

      return matchesSearch && matchesCategory
    })

    // 정렬
    const sorted = [...filtered].sort((a, b) => {
      switch (sortOrder) {
        case 'latest':
          // 최신순 - 현재는 구현하지 않으므로 기본 순서 유지
          return 0
        case 'likes':
          // 좋아요순 (내림차순)
          return (b.likes || 0) - (a.likes || 0)
        case 'popular':
          // 인기순 (다운로드 수 내림차순)
          return (b.downloads || 0) - (a.downloads || 0)
        case 'favorites':
          // 즐겨찾기 우선, 그 다음 좋아요 순
          if (a.isFavorite && !b.isFavorite) return -1
          if (!a.isFavorite && b.isFavorite) return 1
          return (b.likes || 0) - (a.likes || 0)
        default:
          return 0
      }
    })

    return sorted
  }, [
    currentData,
    searchTerm,
    activeFilter,
    sortOrder,
    contentType,
    userFavorites,
  ])

  // 메인 컨테이너 클래스
  const mainContainerClasses = clsx('min-h-screen', 'bg-gray-50', 'text-black')

  // 검색 컨테이너 클래스
  const searchContainerClasses = clsx('relative', 'w-80')

  // 검색 입력 클래스
  const searchInputClasses = clsx(
    'w-full',
    'pl-4',
    'pr-12', // 오른쪽 패딩을 늘려서 아이콘 공간 확보
    'py-2.5',
    'bg-white',
    'border',
    'border-gray-200',
    'rounded-lg',
    'text-black',
    'placeholder-gray-400',
    'focus:outline-none',
    'focus:border-black',
    'focus:ring-1',
    'focus:ring-black',
    'shadow-sm',
    TRANSITIONS.colors
  )

  // 검색 아이콘 클래스
  const searchIconClasses = clsx(
    'absolute',
    'right-3',
    'top-1/2',
    'transform',
    '-translate-y-1/2',
    'text-gray-400',
    'pointer-events-none'
  )

  return (
    <div className={mainContainerClasses}>
      <Header
        onTryClick={handleTryClick}
        onLoginClick={handleLoginClick}
        isLoggedIn={isLoggedIn}
        user={user}
        isLoading={authLoading}
      />

      <div className="flex">
        <AssetSidebar
          selectedCategory={activeFilter}
          onCategoryChange={setActiveFilter}
          categories={categoryFilters}
          contentType={contentType}
        />

        <main className="flex-1 p-8">
          {/* 검색바와 우측 버튼들 */}
          <div className="flex items-center justify-between mb-8">
            <div className={searchContainerClasses}>
              <input
                type="text"
                placeholder="Search assets"
                value={searchTerm}
                onChange={(e) => setSearchTerm(e.target.value)}
                className={searchInputClasses}
              />
              <LuSearch className={searchIconClasses} size={20} />
            </div>

            {/* 중앙: 이펙트/템플릿 토글 버튼 */}
            <div className="flex items-center bg-gray-200 rounded-full p-1 relative">
              {/* 슬라이딩 배경 */}
              <div
                className={`absolute top-1 bottom-1 bg-purple-700 rounded-full transition-all duration-300 ease-in-out ${
                  contentType === 'effects'
                    ? 'left-1 right-[50%]'
                    : 'left-[50%] right-1'
                }`}
              />
              <button
                onClick={() => {
                  setContentType('effects')
                  setActiveFilter('All') // 필터 초기화
                }}
                className={`relative z-10 px-4 py-2 rounded-full text-sm font-medium transition-all duration-200 cursor-pointer ${
                  contentType === 'effects'
                    ? 'text-white'
                    : 'text-gray-600 hover:text-gray-800'
                }`}
              >
                이펙트
              </button>
              <button
                onClick={() => {
                  setContentType('templates')
                  setActiveFilter('All') // 필터 초기화
                }}
                className={`relative z-10 px-4 py-2 rounded-full text-sm font-medium transition-all duration-200 cursor-pointer ${
                  contentType === 'templates'
                    ? 'text-white'
                    : 'text-gray-600 hover:text-gray-800'
                }`}
              >
                템플릿
              </button>
            </div>

            {/* 정렬 필터와 업로드 버튼 */}
            <div className="flex items-center space-x-3">
              {/* 정렬 필터 드롭다운 */}
              <div className="relative">
                <button
                  onClick={() => setShowSortDropdown(!showSortDropdown)}
                  className="flex items-center space-x-2 px-3 py-2 bg-white border border-gray-200 rounded-lg text-sm text-gray-700 hover:border-gray-300 transition-colors cursor-pointer"
                >
                  <span>
                    {
                      sortOptions.find((option) => option.value === sortOrder)
                        ?.label
                    }
                  </span>
                  <LuChevronDown
                    className={`w-4 h-4 transition-transform ${showSortDropdown ? 'rotate-180' : ''}`}
                  />
                </button>

                {showSortDropdown && (
                  <div className="absolute top-full left-0 mt-1 bg-white border border-gray-200 rounded-lg shadow-lg z-10 min-w-[120px]">
                    {sortOptions.map((option) => (
                      <button
                        key={option.value}
                        onClick={() => handleSortChange(option.value)}
                        className={`w-full text-left px-3 py-2 text-sm hover:bg-gray-50 first:rounded-t-lg last:rounded-b-lg cursor-pointer ${
                          sortOrder === option.value
                            ? 'text-purple-700 bg-blue-50'
                            : 'text-gray-700'
                        }`}
                      >
                        {option.label}
                      </button>
                    ))}
                  </div>
                )}
              </div>

              {/* 업로드 에셋 버튼 */}
              <button
                onClick={handleUploadClick}
                className="px-4 py-2 bg-purple-400 text-white rounded-lg text-sm font-medium hover:bg-purple-700 hover:scale-105 transition-colors flex items-center space-x-2 cursor-pointer"
              >
                <span>에셋 만들기</span>
              </button>
            </div>
          </div>

          {isLoading ? (
            <div className="flex justify-center items-center py-20">
              <div className="text-purple-400">Loading assets...</div>
            </div>
          ) : (
            <>
              <div className="grid grid-cols-4 gap-6">
                {filteredAndSortedAssets.map((asset, index) => (
                  <div
                    key={asset.id}
                    className="animate-fade-in"
                    style={{
                      animationDelay: `${index * 50}ms`,
                      opacity: 0,
                      animation: `fadeIn 0.5s ease-out ${index * 50}ms forwards`,
                    }}
                  >
                    <AssetCard
                      asset={asset}
                      onCardClick={handleCardClick}
                      onLikeClick={handleLikeClick}
                      onFavoriteToggle={handleFavoriteToggle}
                    />
                  </div>
                ))}
              </div>

              <style jsx>{`
                @keyframes fadeIn {
                  from {
                    opacity: 0;
                    transform: translateY(20px);
                  }
                  to {
                    opacity: 1;
                    transform: translateY(0);
                  }
                }
              `}</style>
            </>
          )}
        </main>
      </div>

      <AssetModal
        isOpen={isModalOpen}
        onClose={() => setIsModalOpen(false)}
        asset={selectedAsset}
        onFavoriteToggle={() =>
          selectedAsset && handleFavoriteToggle(selectedAsset.id)
        }
        availableAssets={filteredAndSortedAssets}
        onAssetChange={handleAssetChange}
      />

      <AssetCreationModal
        isOpen={isCreationModalOpen}
        onClose={() => setIsCreationModalOpen(false)}
        selectedAsset={selectedAsset}
        onAssetSave={handleAssetSave}
        availableAssets={assets}
        onAssetChange={handleAssetChange}
      />
    </div>
  )
}<|MERGE_RESOLUTION|>--- conflicted
+++ resolved
@@ -269,7 +269,6 @@
           'asset-favorites',
           JSON.stringify(Array.from(newFavorites))
         )
-<<<<<<< HEAD
         // Custom event for same-tab synchronization
         console.log(
           'Asset Store - Favorites updated:',
@@ -280,8 +279,7 @@
             detail: Array.from(newFavorites),
           })
         )
-=======
->>>>>>> a57064f2
+
       }
 
       return newFavorites
