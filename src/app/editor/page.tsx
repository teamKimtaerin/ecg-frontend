--- conflicted
+++ resolved
@@ -5,12 +5,10 @@
 import Button from '@/components/Button'
 import Tab from '@/components/Tab'
 import TabItem from '@/components/TabItem'
-<<<<<<< HEAD
 import ECGPlayer from '@/components/ECGPlayer'
-=======
-import VideoPlayer from '@/components/VideoPlayer'
+
+//import VideoPlayer from '@/components/VideoPlayer'
 import Dropdown from '@/components/Dropdown'
->>>>>>> 53067cdd
 
 interface ClipItem {
   id: string
@@ -170,18 +168,18 @@
   )
 }
 
-function VideoSection() {
-  return (
-    <div className="w-[300px] bg-gray-900 p-4 border-r border-gray-700">
-      <div
-        className="bg-black rounded-lg mb-4 relative"
-        style={{ aspectRatio: '16/9' }}
-      >
-        <VideoPlayer className="w-full h-full" />
-      </div>
-    </div>
-  )
-}
+// function VideoSection() {
+//   return (
+//     <div className="w-[300px] bg-gray-900 p-4 border-r border-gray-700">
+//       <div
+//         className="bg-black rounded-lg mb-4 relative"
+//         style={{ aspectRatio: '16/9' }}
+//       >
+//         <VideoPlayer className="w-full h-full" />
+//       </div>
+//     </div>
+//   )
+// }
 
 interface ClipProps {
   clip: ClipItem
@@ -304,13 +302,7 @@
   )
 }
 
-export default function EditorPage() {
-<<<<<<< HEAD
-  const [isMyFilesOpen, setIsMyFilesOpen] = useState(true)
-  const [isEditOpen, setIsEditOpen] = useState(false)
-  const [animationSpeed, setAnimationSpeed] = useState(20)
-  const [animationStrength, setAnimationStrength] = useState(20)
-=======
+
   const [activeTab, setActiveTab] = useState('home')
   const [selectedClipId, setSelectedClipId] = useState<string | null>(null)
   const [clips, setClips] = useState<ClipItem[]>([
@@ -386,7 +378,6 @@
       )
     )
   }
->>>>>>> 53067cdd
 
   return (
     <div className="min-h-screen bg-gray-900 text-white">
@@ -394,15 +385,11 @@
 
       <Toolbar activeTab={activeTab} />
 
-<<<<<<< HEAD
         {/* Central Video Player */}
         <div className="absolute left-1/2 transform -translate-x-1/2 top-[80px] w-[960px] h-[540px]">
           <ECGPlayer />
         </div>
-=======
-      <div className="flex h-[calc(100vh-120px)]">
-        <VideoSection />
->>>>>>> 53067cdd
+
 
         <div className="flex-1 flex justify-center">
           <SubtitleEditList
