--- conflicted
+++ resolved
@@ -1,6 +1,6 @@
 'use client'
 
-import React from 'react'
+import React, { useState } from 'react'
 import { 
   DndContext, 
   DragOverlay, 
@@ -22,88 +22,13 @@
 import SubtitleEditList from './components/SubtitleEditList'
 import DragOverlayContent from './components/DragOverlayContent'
 import SelectionBox from '@/components/SelectionBox'
+import { ClipItem } from '@/components/ClipComponent'
 
-<<<<<<< HEAD
 export default function EditorPage() {
+  // Store state for DnD
   const { activeId } = useEditorStore()
   
-  // DnD functionality
-  const { 
-    sensors, 
-    handleDragStart, 
-    handleDragEnd, 
-    handleDragCancel 
-  } = useDragAndDrop()
-  
-  // Selection box functionality
-  const { 
-    containerRef,
-    handleMouseDown,
-    handleMouseMove,
-    handleMouseUp,
-    isSelecting,
-    selectionBox
-  } = useSelectionBox()
-
-  return (
-    <DndContext
-      sensors={sensors}
-      collisionDetection={closestCenter}
-      onDragStart={handleDragStart}
-      onDragEnd={handleDragEnd}
-      onDragCancel={handleDragCancel}
-    >
-      <div className="min-h-screen bg-gray-900 text-white">
-        <EditorHeaderTabs />
-        <Toolbar />
-        
-        <div className="flex h-[calc(100vh-120px)]">
-          <VideoSection />
-          
-          <div 
-            className="flex-1 flex justify-center relative"
-            ref={containerRef}
-            onMouseDown={handleMouseDown}
-            onMouseMove={handleMouseMove}
-            onMouseUp={handleMouseUp}
-          >
-            <SubtitleEditList />
-            
-            <SelectionBox
-              startX={selectionBox.startX}
-              startY={selectionBox.startY}
-              endX={selectionBox.endX}
-              endY={selectionBox.endY}
-              isSelecting={isSelecting}
-            />
-          </div>
-        </div>
-      </div>
-      
-      <DragOverlay 
-        dropAnimation={{
-          sideEffects: defaultDropAnimationSideEffects({
-            styles: {
-              active: {
-                opacity: '0.3',
-              },
-            },
-          }),
-          duration: 200,
-          easing: 'cubic-bezier(0.18, 0.67, 0.6, 1.22)',
-        }}
-      >
-        {activeId && <DragOverlayContent />}
-      </DragOverlay>
-    </DndContext>
-=======
-import VideoSection from '@/components/VideoSection'
-import SubtitleEditList from '@/components/SubtitleEditList'
-import { ClipItem } from '@/components/ClipComponent'
-import EditorHeaderTabs from '@/components/EditorHeaderTabs'
-import Toolbar from '@/components/Toolbar'
-
-export default function EditorPage() {
+  // Local state from main branch
   const [activeTab, setActiveTab] = useState('home')
   const [selectedClipId, setSelectedClipId] = useState<string | null>(null)
   const [clips, setClips] = useState<ClipItem[]>([
@@ -161,7 +86,26 @@
       ],
     },
   ])
+  
+  // DnD functionality
+  const { 
+    sensors, 
+    handleDragStart, 
+    handleDragEnd, 
+    handleDragCancel 
+  } = useDragAndDrop()
+  
+  // Selection box functionality
+  const { 
+    containerRef,
+    handleMouseDown,
+    handleMouseMove,
+    handleMouseUp,
+    isSelecting,
+    selectionBox
+  } = useSelectionBox()
 
+  // Edit handlers from main branch
   const handleWordEdit = (clipId: string, wordId: string, newText: string) => {
     setClips((prevClips) =>
       prevClips.map((clip) =>
@@ -189,25 +133,65 @@
   }
 
   return (
-    <div className="min-h-screen bg-gray-900 text-white">
-      <EditorHeaderTabs activeTab={activeTab} onTabChange={setActiveTab} />
-
-      <Toolbar activeTab={activeTab} />
-
-      <div className="flex h-[calc(100vh-120px)]">
-        <VideoSection />
-
-        <div className="flex-1 flex justify-center">
-          <SubtitleEditList
-            clips={clips}
-            selectedClipId={selectedClipId}
-            onClipSelect={setSelectedClipId}
-            onWordEdit={handleWordEdit}
-            onSpeakerChange={handleSpeakerChange}
-          />
+    <DndContext
+      sensors={sensors}
+      collisionDetection={closestCenter}
+      onDragStart={handleDragStart}
+      onDragEnd={handleDragEnd}
+      onDragCancel={handleDragCancel}
+    >
+      <div className="min-h-screen bg-gray-900 text-white">
+        <EditorHeaderTabs 
+          activeTab={activeTab} 
+          onTabChange={setActiveTab} 
+        />
+        
+        <Toolbar activeTab={activeTab} />
+        
+        <div className="flex h-[calc(100vh-120px)]">
+          <VideoSection />
+          
+          <div 
+            className="flex-1 flex justify-center relative"
+            ref={containerRef}
+            onMouseDown={handleMouseDown}
+            onMouseMove={handleMouseMove}
+            onMouseUp={handleMouseUp}
+          >
+            <SubtitleEditList 
+              clips={clips}
+              selectedClipId={selectedClipId}
+              onClipSelect={setSelectedClipId}
+              onWordEdit={handleWordEdit}
+              onSpeakerChange={handleSpeakerChange}
+            />
+            
+            <SelectionBox
+              startX={selectionBox.startX}
+              startY={selectionBox.startY}
+              endX={selectionBox.endX}
+              endY={selectionBox.endY}
+              isSelecting={isSelecting}
+            />
+          </div>
         </div>
       </div>
-    </div>
->>>>>>> 5064086a
+      
+      <DragOverlay 
+        dropAnimation={{
+          sideEffects: defaultDropAnimationSideEffects({
+            styles: {
+              active: {
+                opacity: '0.3',
+              },
+            },
+          }),
+          duration: 200,
+          easing: 'cubic-bezier(0.18, 0.67, 0.6, 1.22)',
+        }}
+      >
+        {activeId && <DragOverlayContent />}
+      </DragOverlay>
+    </DndContext>
   )
 }