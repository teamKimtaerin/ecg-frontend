'use client'

<<<<<<< HEAD
import React, { useState } from 'react'
import { 
  DndContext, 
  DragOverlay, 
  closestCenter,
  defaultDropAnimationSideEffects 
} from '@dnd-kit/core'

// Store
import { useEditorStore } from './store'

// Hooks
import { useDragAndDrop } from './hooks/useDragAndDrop'
import { useSelectionBox } from './hooks/useSelectionBox'

// Components
import EditorHeaderTabs from './components/EditorHeaderTabs'
import Toolbar from './components/Toolbar'
import VideoSection from './components/VideoSection'
import SubtitleEditList from './components/SubtitleEditList'
import DragOverlayContent from './components/DragOverlayContent'
import SelectionBox from '@/components/SelectionBox'
import { ClipItem } from '@/components/ClipComponent'
=======
import React, { useState, useEffect, useCallback } from 'react'

import VideoSection from './components/VideoSection'
import SubtitleEditList from './components/SubtitleEditList'
import { ClipItem } from '@/components/shared/ClipComponent'
import EditorHeaderTabs from './components/EditorHeaderTabs'
import Toolbar from '@/components/ui/Toolbar'
import UploadModal from '../components/UploadModal'
import { useUploadModal } from '@/hooks/useUploadModal'
import { areClipsConsecutive } from '@/utils/clipMerger'
import { showToast } from '@/utils/toast'
import { EditorHistory } from '@/utils/EditorHistory'
import { MergeClipsCommand } from '@/utils/commands/MergeClipsCommand'
>>>>>>> cd597a15

export default function EditorPage() {
  // Store state for DnD
  const { activeId } = useEditorStore()
  
  // Local state from main branch
  const [activeTab, setActiveTab] = useState('home')
  const [selectedClipId, setSelectedClipId] = useState<string | null>(null)
  const [checkedClipIds, setCheckedClipIds] = useState<string[]>([])
  const [isUploadModalOpen, setIsUploadModalOpen] = useState(false)
  const { isTranscriptionLoading, handleFileSelect, handleStartTranscription } =
    useUploadModal()
  const [editorHistory] = useState(() => new EditorHistory())
  const [clips, setClips] = useState<ClipItem[]>([
    {
      id: '1',
      timeline: '1',
      speaker: 'Speaker 1',
      subtitle: '이제 웹님',
      fullText: '이제 웹님',
      duration: '1.283초',
      thumbnail: '/placeholder-thumb.jpg',
      words: [
        { id: '1-1', text: '이제', start: 15.0, end: 15.5, isEditable: true },
        { id: '1-2', text: '웹님', start: 15.5, end: 16.0, isEditable: true },
      ],
    },
    {
      id: '2',
      timeline: '2',
      speaker: 'Speaker 2',
      subtitle: '네시요',
      fullText: '네시요',
      duration: '14.683초',
      thumbnail: '/placeholder-thumb.jpg',
      words: [
        { id: '2-1', text: '네시요', start: 24.0, end: 24.8, isEditable: true },
      ],
    },
    {
      id: '3',
      timeline: '3',
      speaker: 'Speaker 1',
      subtitle: '지금다',
      fullText: '지금다',
      duration: '4.243초',
      thumbnail: '/placeholder-thumb.jpg',
      words: [
        { id: '3-1', text: '지금다', start: 32.0, end: 32.8, isEditable: true },
      ],
    },
    {
      id: '4',
      timeline: '4',
      speaker: 'Speaker 1',
      subtitle: '이 지금 이는 한 공에',
      fullText: '이 지금 이는 한 공에',
      duration: '6.163초',
      thumbnail: '/placeholder-thumb.jpg',
      words: [
        { id: '4-1', text: '이', start: 41.0, end: 41.2, isEditable: true },
        { id: '4-2', text: '지금', start: 41.2, end: 41.6, isEditable: true },
        { id: '4-3', text: '이는', start: 41.6, end: 41.9, isEditable: true },
        { id: '4-4', text: '한', start: 41.9, end: 42.1, isEditable: true },
        { id: '4-5', text: '공에', start: 42.1, end: 42.5, isEditable: true },
      ],
    },
  ])
  
  // DnD functionality
  const { 
    sensors, 
    handleDragStart, 
    handleDragEnd, 
    handleDragCancel 
  } = useDragAndDrop()
  
  // Selection box functionality
  const { 
    containerRef,
    handleMouseDown,
    handleMouseMove,
    handleMouseUp,
    isSelecting,
    selectionBox
  } = useSelectionBox()

  // Edit handlers from main branch
  const handleWordEdit = (clipId: string, wordId: string, newText: string) => {
    setClips((prevClips) =>
      prevClips.map((clip) =>
        clip.id === clipId
          ? {
              ...clip,
              words: clip.words.map((word) =>
                word.id === wordId ? { ...word, text: newText } : word
              ),
              fullText: clip.words
                .map((word) => (word.id === wordId ? newText : word.text))
                .join(' '),
            }
          : clip
      )
    )
  }

  const handleSpeakerChange = (clipId: string, newSpeaker: string) => {
    setClips((prevClips) =>
      prevClips.map((clip) =>
        clip.id === clipId ? { ...clip, speaker: newSpeaker } : clip
      )
    )
  }

  const handleClipCheck = (clipId: string, checked: boolean) => {
    setCheckedClipIds((prev) => {
      if (checked) {
        return [...prev, clipId]
      } else {
        return prev.filter((id) => id !== clipId)
      }
    })
  }

  const wrappedHandleStartTranscription = (
    data: Parameters<typeof handleStartTranscription>[0]
  ) => {
    return handleStartTranscription(
      data,
      () => setIsUploadModalOpen(false),
      false
    )
  }

  const handleMergeClips = () => {
    try {
      // 선택된 클립과 체크된 클립 결합
      const allSelectedIds = [
        ...(selectedClipId ? [selectedClipId] : []),
        ...checkedClipIds,
      ]
      const uniqueSelectedIds = Array.from(new Set(allSelectedIds))

      // 선택된 클립이 1개 이하인 경우
      if (uniqueSelectedIds.length <= 1) {
        const currentClipId = uniqueSelectedIds[0] || selectedClipId
        if (!currentClipId) {
          showToast('합칠 클립을 선택해주세요.')
          return
        }

        // 현재 클립의 인덱스 찾기
        const currentIndex = clips.findIndex(
          (clip) => clip.id === currentClipId
        )
        if (currentIndex === -1) {
          showToast('선택된 클립을 찾을 수 없습니다.')
          return
        }

        // 다음 클립이 있는지 확인
        if (currentIndex >= clips.length - 1) {
          showToast('다음 클립이 존재하지 않습니다.')
          return
        }

        // 현재 클립과 다음 클립을 합치기 - Command 패턴 사용
        const nextClipId = clips[currentIndex + 1].id
        const clipsToMerge = [currentClipId, nextClipId]
        const command = new MergeClipsCommand(clips, [], clipsToMerge, setClips)

        editorHistory.executeCommand(command)
        setSelectedClipId(null)
        setCheckedClipIds([])
        showToast('클립이 성공적으로 합쳐졌습니다.', 'success')
        return
      }

      // 2개 이상의 클립이 선택된 경우
      if (!areClipsConsecutive(clips, uniqueSelectedIds)) {
        showToast(
          '선택된 클립들이 연속되어 있지 않습니다. 연속된 클립만 합칠 수 있습니다.'
        )
        return
      }

      // 클립 합치기 실행 - Command 패턴 사용
      const command = new MergeClipsCommand(
        clips,
        [],
        uniqueSelectedIds,
        setClips
      )

      editorHistory.executeCommand(command)
      setSelectedClipId(null)
      setCheckedClipIds([])
      showToast('클립이 성공적으로 합쳐졌습니다.', 'success')
    } catch (error) {
      console.error('클립 합치기 오류:', error)
      showToast(
        error instanceof Error
          ? error.message
          : '클립 합치기 중 오류가 발생했습니다.'
      )
    }
  }

  const handleUndo = useCallback(() => {
    if (editorHistory.canUndo()) {
      editorHistory.undo()
      showToast('작업이 되돌려졌습니다.', 'success')
    }
  }, [editorHistory])

  const handleRedo = useCallback(() => {
    if (editorHistory.canRedo()) {
      editorHistory.redo()
      showToast('작업이 다시 실행되었습니다.', 'success')
    }
  }, [editorHistory])

  // 키보드 단축키 처리
  useEffect(() => {
    const handleKeyDown = (event: KeyboardEvent) => {
      // Ctrl+Z (undo)
      if (event.ctrlKey && event.key === 'z' && !event.shiftKey) {
        event.preventDefault()
        handleUndo()
      }
      // Ctrl+Shift+Z (redo)
      else if (event.ctrlKey && event.shiftKey && event.key === 'Z') {
        event.preventDefault()
        handleRedo()
      }
      // Ctrl+Y (redo - 대체 단축키)
      else if (event.ctrlKey && event.key === 'y') {
        event.preventDefault()
        handleRedo()
      }
    }

    window.addEventListener('keydown', handleKeyDown)
    return () => {
      window.removeEventListener('keydown', handleKeyDown)
    }
  }, [handleUndo, handleRedo])

  return (
<<<<<<< HEAD
    <DndContext
      sensors={sensors}
      collisionDetection={closestCenter}
      onDragStart={handleDragStart}
      onDragEnd={handleDragEnd}
      onDragCancel={handleDragCancel}
    >
      <div className="min-h-screen bg-gray-900 text-white">
        <EditorHeaderTabs 
          activeTab={activeTab} 
          onTabChange={setActiveTab} 
        />
        
        <Toolbar activeTab={activeTab} />
        
        <div className="flex h-[calc(100vh-120px)]">
          <VideoSection />
          
          <div 
            className="flex-1 flex justify-center relative"
            ref={containerRef}
            onMouseDown={handleMouseDown}
            onMouseMove={handleMouseMove}
            onMouseUp={handleMouseUp}
          >
            <SubtitleEditList 
              clips={clips}
              selectedClipId={selectedClipId}
              onClipSelect={setSelectedClipId}
              onWordEdit={handleWordEdit}
              onSpeakerChange={handleSpeakerChange}
            />
            
            <SelectionBox
              startX={selectionBox.startX}
              startY={selectionBox.startY}
              endX={selectionBox.endX}
              endY={selectionBox.endY}
              isSelecting={isSelecting}
            />
          </div>
        </div>
      </div>
      
      <DragOverlay 
        dropAnimation={{
          sideEffects: defaultDropAnimationSideEffects({
            styles: {
              active: {
                opacity: '0.3',
              },
            },
          }),
          duration: 200,
          easing: 'cubic-bezier(0.18, 0.67, 0.6, 1.22)',
        }}
      >
        {activeId && <DragOverlayContent />}
      </DragOverlay>
    </DndContext>
=======
    <div className="min-h-screen bg-gray-900 text-white">
      <EditorHeaderTabs activeTab={activeTab} onTabChange={setActiveTab} />

      <Toolbar
        activeTab={activeTab}
        onNewClick={() => setIsUploadModalOpen(true)}
        onMergeClips={handleMergeClips}
        onUndo={handleUndo}
        onRedo={handleRedo}
        canUndo={editorHistory.canUndo()}
        canRedo={editorHistory.canRedo()}
      />

      <div className="flex h-[calc(100vh-120px)]">
        <VideoSection />

        <div className="flex-1 flex justify-center">
          <SubtitleEditList
            clips={clips}
            selectedClipId={selectedClipId}
            checkedClipIds={checkedClipIds}
            onClipSelect={setSelectedClipId}
            onClipCheck={handleClipCheck}
            onWordEdit={handleWordEdit}
            onSpeakerChange={handleSpeakerChange}
          />
        </div>
      </div>

      <UploadModal
        isOpen={isUploadModalOpen}
        onClose={() => !isTranscriptionLoading && setIsUploadModalOpen(false)}
        onFileSelect={handleFileSelect}
        onStartTranscription={wrappedHandleStartTranscription}
        acceptedTypes={['audio/*', 'video/*']}
        maxFileSize={100 * 1024 * 1024} // 100MB
        multiple={true}
        isLoading={isTranscriptionLoading}
      />
    </div>
>>>>>>> cd597a15
  )
}<|MERGE_RESOLUTION|>--- conflicted
+++ resolved
@@ -1,7 +1,6 @@
 'use client'
 
-<<<<<<< HEAD
-import React, { useState } from 'react'
+import React, { useState, useEffect, useCallback } from 'react'
 import { 
   DndContext, 
   DragOverlay, 
@@ -15,43 +14,40 @@
 // Hooks
 import { useDragAndDrop } from './hooks/useDragAndDrop'
 import { useSelectionBox } from './hooks/useSelectionBox'
+import { useUploadModal } from '@/hooks/useUploadModal'
 
 // Components
 import EditorHeaderTabs from './components/EditorHeaderTabs'
-import Toolbar from './components/Toolbar'
+import Toolbar from '@/components/ui/Toolbar'
 import VideoSection from './components/VideoSection'
 import SubtitleEditList from './components/SubtitleEditList'
 import DragOverlayContent from './components/DragOverlayContent'
 import SelectionBox from '@/components/SelectionBox'
-import { ClipItem } from '@/components/ClipComponent'
-=======
-import React, { useState, useEffect, useCallback } from 'react'
-
-import VideoSection from './components/VideoSection'
-import SubtitleEditList from './components/SubtitleEditList'
+import UploadModal from '../components/UploadModal'
 import { ClipItem } from '@/components/shared/ClipComponent'
-import EditorHeaderTabs from './components/EditorHeaderTabs'
-import Toolbar from '@/components/ui/Toolbar'
-import UploadModal from '../components/UploadModal'
-import { useUploadModal } from '@/hooks/useUploadModal'
+
+// Utils
 import { areClipsConsecutive } from '@/utils/clipMerger'
 import { showToast } from '@/utils/toast'
 import { EditorHistory } from '@/utils/EditorHistory'
 import { MergeClipsCommand } from '@/utils/commands/MergeClipsCommand'
->>>>>>> cd597a15
 
 export default function EditorPage() {
   // Store state for DnD
   const { activeId } = useEditorStore()
   
-  // Local state from main branch
+  // Local state
   const [activeTab, setActiveTab] = useState('home')
   const [selectedClipId, setSelectedClipId] = useState<string | null>(null)
   const [checkedClipIds, setCheckedClipIds] = useState<string[]>([])
   const [isUploadModalOpen, setIsUploadModalOpen] = useState(false)
+  const [editorHistory] = useState(() => new EditorHistory())
+  
+  // Upload modal hook
   const { isTranscriptionLoading, handleFileSelect, handleStartTranscription } =
     useUploadModal()
-  const [editorHistory] = useState(() => new EditorHistory())
+  
+  // Initial clips data
   const [clips, setClips] = useState<ClipItem[]>([
     {
       id: '1',
@@ -126,7 +122,7 @@
     selectionBox
   } = useSelectionBox()
 
-  // Edit handlers from main branch
+  // Edit handlers
   const handleWordEdit = (clipId: string, wordId: string, newText: string) => {
     setClips((prevClips) =>
       prevClips.map((clip) =>
@@ -163,6 +159,7 @@
     })
   }
 
+  // Upload modal handler
   const wrappedHandleStartTranscription = (
     data: Parameters<typeof handleStartTranscription>[0]
   ) => {
@@ -173,6 +170,7 @@
     )
   }
 
+  // Merge clips handler
   const handleMergeClips = () => {
     try {
       // 선택된 클립과 체크된 클립 결합
@@ -247,6 +245,7 @@
     }
   }
 
+  // Undo/Redo handlers
   const handleUndo = useCallback(() => {
     if (editorHistory.canUndo()) {
       editorHistory.undo()
@@ -288,7 +287,6 @@
   }, [handleUndo, handleRedo])
 
   return (
-<<<<<<< HEAD
     <DndContext
       sensors={sensors}
       collisionDetection={closestCenter}
@@ -302,7 +300,15 @@
           onTabChange={setActiveTab} 
         />
         
-        <Toolbar activeTab={activeTab} />
+        <Toolbar 
+          activeTab={activeTab}
+          onNewClick={() => setIsUploadModalOpen(true)}
+          onMergeClips={handleMergeClips}
+          onUndo={handleUndo}
+          onRedo={handleRedo}
+          canUndo={editorHistory.canUndo()}
+          canRedo={editorHistory.canRedo()}
+        />
         
         <div className="flex h-[calc(100vh-120px)]">
           <VideoSection />
@@ -317,7 +323,9 @@
             <SubtitleEditList 
               clips={clips}
               selectedClipId={selectedClipId}
+              checkedClipIds={checkedClipIds}
               onClipSelect={setSelectedClipId}
+              onClipCheck={handleClipCheck}
               onWordEdit={handleWordEdit}
               onSpeakerChange={handleSpeakerChange}
             />
@@ -331,6 +339,17 @@
             />
           </div>
         </div>
+        
+        <UploadModal
+          isOpen={isUploadModalOpen}
+          onClose={() => !isTranscriptionLoading && setIsUploadModalOpen(false)}
+          onFileSelect={handleFileSelect}
+          onStartTranscription={wrappedHandleStartTranscription}
+          acceptedTypes={['audio/*', 'video/*']}
+          maxFileSize={100 * 1024 * 1024} // 100MB
+          multiple={true}
+          isLoading={isTranscriptionLoading}
+        />
       </div>
       
       <DragOverlay 
@@ -349,47 +368,5 @@
         {activeId && <DragOverlayContent />}
       </DragOverlay>
     </DndContext>
-=======
-    <div className="min-h-screen bg-gray-900 text-white">
-      <EditorHeaderTabs activeTab={activeTab} onTabChange={setActiveTab} />
-
-      <Toolbar
-        activeTab={activeTab}
-        onNewClick={() => setIsUploadModalOpen(true)}
-        onMergeClips={handleMergeClips}
-        onUndo={handleUndo}
-        onRedo={handleRedo}
-        canUndo={editorHistory.canUndo()}
-        canRedo={editorHistory.canRedo()}
-      />
-
-      <div className="flex h-[calc(100vh-120px)]">
-        <VideoSection />
-
-        <div className="flex-1 flex justify-center">
-          <SubtitleEditList
-            clips={clips}
-            selectedClipId={selectedClipId}
-            checkedClipIds={checkedClipIds}
-            onClipSelect={setSelectedClipId}
-            onClipCheck={handleClipCheck}
-            onWordEdit={handleWordEdit}
-            onSpeakerChange={handleSpeakerChange}
-          />
-        </div>
-      </div>
-
-      <UploadModal
-        isOpen={isUploadModalOpen}
-        onClose={() => !isTranscriptionLoading && setIsUploadModalOpen(false)}
-        onFileSelect={handleFileSelect}
-        onStartTranscription={wrappedHandleStartTranscription}
-        acceptedTypes={['audio/*', 'video/*']}
-        maxFileSize={100 * 1024 * 1024} // 100MB
-        multiple={true}
-        isLoading={isTranscriptionLoading}
-      />
-    </div>
->>>>>>> cd597a15
   )
 }