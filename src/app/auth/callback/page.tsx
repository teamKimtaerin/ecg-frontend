'use client'

import { useAuthStore } from '@/lib/store/authStore'
import { useRouter, useSearchParams } from 'next/navigation'
import { Suspense, useEffect, useState } from 'react'
import { API_CONFIG } from '@/config/api.config'

function AuthCallbackContent() {
  const [status, setStatus] = useState<'loading' | 'success' | 'error'>(
    'loading'
  )
  const [message, setMessage] = useState('')
  const [isProcessed, setIsProcessed] = useState(false)
  const searchParams = useSearchParams()
  const router = useRouter()
  const authStore = useAuthStore()

  useEffect(() => {
    // 이미 처리된 경우 중복 실행 방지
    if (isProcessed) return

    const handleAuthCallback = async () => {
      setIsProcessed(true)
      try {
        // URL에서 에러 파라미터 확인
        const error = searchParams.get('error')

        if (error) {
          setStatus('error')
          setMessage(`인증 오류: ${decodeURIComponent(error)}`)
          setTimeout(() => {
            router.push('/auth?mode=login')
          }, 3000)
          return
        }

        // 성공 파라미터가 있거나 에러가 없는 경우 사용자 정보 조회
        // HttpOnly 쿠키의 토큰으로 사용자 정보 가져오기
<<<<<<< HEAD
        console.log('🔍 OAuth callback - calling /api/auth/me')
        const userResponse = await fetch('/api/auth/me', {
          method: 'GET',
          credentials: 'include', // HttpOnly 쿠키 포함
        })
=======
        const userResponse = await fetch(
          `${API_CONFIG.FASTAPI_BASE_URL}${API_CONFIG.endpoints.auth.me}`,
          {
            method: 'GET',
            credentials: 'include', // HttpOnly 쿠키 포함
          }
        )
>>>>>>> 87607eff

        if (userResponse.ok) {
          const userData = await userResponse.json()

          // Zustand store에 사용자 정보 저장 (토큰은 쿠키에 있으므로 null)
          authStore.setAuthData(userData, null)

          console.log('✅ Google OAuth 로그인 성공:', userData.username)

          setStatus('success')
          setMessage(`환영합니다, ${userData.username}님!`)

          // 성공 시 홈페이지로 리디렉션
          setTimeout(() => {
            router.push('/')
          }, 2000)
        } else {
          throw new Error('사용자 정보를 가져올 수 없습니다.')
        }
      } catch (error) {
        console.error('Auth callback error:', error)
        setStatus('error')
        setMessage('로그인 처리 중 오류가 발생했습니다.')
        setTimeout(() => {
          router.push('/auth?mode=login')
        }, 3000)
      }
    }

    handleAuthCallback()
    // eslint-disable-next-line react-hooks/exhaustive-deps
  }, [searchParams, router])

  const getStatusIcon = () => {
    switch (status) {
      case 'loading':
        return (
          <div className="animate-spin rounded-full h-8 w-8 border-b-2 border-blue-600"></div>
        )
      case 'success':
        return (
          <svg
            className="w-8 h-8 text-green-500"
            fill="none"
            stroke="currentColor"
            viewBox="0 0 24 24"
          >
            <path
              strokeLinecap="round"
              strokeLinejoin="round"
              strokeWidth={2}
              d="M5 13l4 4L19 7"
            />
          </svg>
        )
      case 'error':
        return (
          <svg
            className="w-8 h-8 text-red-500"
            fill="none"
            stroke="currentColor"
            viewBox="0 0 24 24"
          >
            <path
              strokeLinecap="round"
              strokeLinejoin="round"
              strokeWidth={2}
              d="M6 18L18 6M6 6l12 12"
            />
          </svg>
        )
    }
  }

  const getStatusText = () => {
    switch (status) {
      case 'loading':
        return '로그인 처리 중...'
      case 'success':
        return '로그인 성공!'
      case 'error':
        return '로그인 실패'
    }
  }

  return (
    <div className="min-h-screen bg-black text-white flex items-center justify-center px-6">
      <div className="text-center space-y-6">
        <div className="flex justify-center">{getStatusIcon()}</div>

        <div className="space-y-2">
          <h1 className="text-2xl font-bold text-white">{getStatusText()}</h1>

          {message && (
            <p className="text-gray-400 max-w-md mx-auto">{message}</p>
          )}
        </div>

        {status === 'loading' && (
          <div className="text-sm text-gray-500">잠시만 기다려주세요...</div>
        )}

        {status === 'success' && (
          <div className="text-sm text-gray-500">곧 홈페이지로 이동합니다.</div>
        )}

        {status === 'error' && (
          <div className="text-sm text-gray-500">
            3초 후 로그인 페이지로 이동합니다.
          </div>
        )}
      </div>
    </div>
  )
}

export default function AuthCallbackPage() {
  return (
    <Suspense
      fallback={
        <div className="min-h-screen bg-black text-white flex items-center justify-center px-6">
          <div className="text-center space-y-6">
            <div className="animate-spin rounded-full h-8 w-8 border-b-2 border-blue-600 mx-auto"></div>
            <div className="space-y-2">
              <h1 className="text-2xl font-bold text-white">
                로그인 처리 중...
              </h1>
              <div className="text-sm text-gray-500">
                잠시만 기다려주세요...
              </div>
            </div>
          </div>
        </div>
      }
    >
      <AuthCallbackContent />
    </Suspense>
  )
}<|MERGE_RESOLUTION|>--- conflicted
+++ resolved
@@ -36,13 +36,6 @@
 
         // 성공 파라미터가 있거나 에러가 없는 경우 사용자 정보 조회
         // HttpOnly 쿠키의 토큰으로 사용자 정보 가져오기
-<<<<<<< HEAD
-        console.log('🔍 OAuth callback - calling /api/auth/me')
-        const userResponse = await fetch('/api/auth/me', {
-          method: 'GET',
-          credentials: 'include', // HttpOnly 쿠키 포함
-        })
-=======
         const userResponse = await fetch(
           `${API_CONFIG.FASTAPI_BASE_URL}${API_CONFIG.endpoints.auth.me}`,
           {
@@ -50,7 +43,6 @@
             credentials: 'include', // HttpOnly 쿠키 포함
           }
         )
->>>>>>> 87607eff
 
         if (userResponse.ok) {
           const userData = await userResponse.json()
